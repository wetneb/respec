{
  "presets": [
    [
      "@babel/preset-env",
      {
        "targets": "last 1 Firefox version, last 1 Chrome version, last 1 Safari version, last 1 Edge version",
        "modules": "amd"
      }
    ]
  ],
<<<<<<< HEAD
  "plugins": ["dynamic-import-amd"]
=======
  "plugins": [
    "./tools/babel-plugin-import-path-requirejs.js"
  ]
>>>>>>> 3cf9db46
}<|MERGE_RESOLUTION|>--- conflicted
+++ resolved
@@ -8,11 +8,8 @@
       }
     ]
   ],
-<<<<<<< HEAD
-  "plugins": ["dynamic-import-amd"]
-=======
   "plugins": [
+    "dynamic-import-amd",
     "./tools/babel-plugin-import-path-requirejs.js"
   ]
->>>>>>> 3cf9db46
 }