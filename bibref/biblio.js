if (typeof berjon === "undefined") berjon = {};
    berjon.biblio = {
    "ABA-DSIG-GUIDELINES": "<a href=\"http://www.signelec.com/content/download/digital_signature_guidelines.pdf\"><cite>Digital Signature Guidelines.</cite></a> 1 August 1996. Information Security Committee, American Bar Association. URL: <a href=\"http://www.signelec.com/content/download/digital_signature_guidelines.pdf\">http://www.signelec.com/content/download/digital_signature_guidelines.pdf</a>",
    "ABC": "Leo Geurts; Lambert Meertens; Steven Pemberton. <a href=\"http://www.cwi.nl/~steven/abc\"><cite>The ABC Programmer's Handbook.</cite></a> Prentice-Hall. ISBN: 0-13-000027-2. URL: <a href=\"http://www.cwi.nl/~steven/abc\">http://www.cwi.nl/~steven/abc</a>",
    "ABNF": "D. Crocker and P. Overell. <a href='http://www.ietf.org/rfc/rfc5234.txt'><cite>Augmented BNF for Syntax Specifications: ABNF.</cite></a> January 2008. Internet RFC 5234. URL: <a href='http://www.ietf.org/rfc/rfc5234.txt'>http://www.ietf.org/rfc/rfc5234.txt</a>",
    "ACCESS-CONTROL": {
        "authors": [
            "Anne van Kesteren"
        ],
        "href": "http://www.w3.org/TR/2008/WD-access-control-20080912",
        "title": "Access Control for Cross-Site Requests",
        "date": "12 September 2008",
        "status": "WD",
        "publisher": "W3C"
    },
    "ACDI": {
        "authors": [
            "Rhys Lewis"
        ],
        "href": "http://www.w3.org/TR/2003/NOTE-acdi-20030901",
        "title": "Authoring Challenges for Device Independence",
        "date": "1 September 2003",
        "status": "NOTE",
        "publisher": "W3C"
    },
    "ACSS": {
        "authors": [
            "Chris Lilley",
            "T. V. Raman"
        ],
        "href": "http://www.w3.org/TR/1999/WD-acss-19990902",
        "title": "Aural Cascading Style Sheets (ACSS) Specification",
        "date": "2 September 1999",
        "status": "WD",
        "publisher": "W3C"
    },
    "AD-INDUSTRY": "American Association of Advertising Industries, et al. <a href=\"http://www.iab.net/media/file/ven-principles-07-01-09.pdf\"><cite>Self-Regulatory Principles for Online Behavioral Advertising</cite></a> July 2009. URL: http://www.iab.net/media/file/ven-principles-07-01-09.pdf ",
    "AERT": {
        "authors": [
            "Chris Ridpath",
            "Wendy Chisholm"
        ],
        "href": "http://www.w3.org/TR/2000/WD-AERT-20000426",
        "title": "Techniques For Accessibility Evaluation And Repair Tools",
        "date": "26 April 2000",
        "status": "WD",
        "publisher": "W3C"
    },
    "AES": "<a href=\"http://csrc.nist.gov/publications/fips/fips197/fips-197.pdf\"><cite>NIST FIPS 197: Advanced Encryption Standard (AES)</cite></a>. November 2001. URL: <a href=\"http://csrc.nist.gov/publications/fips/fips197/fips-197.pdf\">http://csrc.nist.gov/publications/fips/fips197/fips-197.pdf</a>",
    "AES-WRAP": "J. Schaad and R. Housley. <a href=\"http://www.ietf.org/rfc/rfc3394.txt\"><cite>RFC3394: Advanced Encryption Standard (AES) Key Wrap Algorithm</cite></a>.  IETF Informational RFC, September 2002. URL: <a href=\"http://www.rfc-editor.org/rfc/rfc3394.txt\">http://www.rfc-editor.org/rfc/rfc3394.txt</a>",
    "AES-WRAP-PAD": "R. Housley, M. Dworkin. <a href=\"http://www.ietf.org/rfc/rfc5649.txt\"><cite>RFC 5649: Advanced Encryption Standard (AES) Key Wrap with Padding Algorithm</cite></a>.   IETF Informational RFC, August 2009. URL:  <a href=\"http://www.ietf.org/rfc/rfc5649.txt\"> http://www.ietf.org/rfc/rfc5649.txt</a>. ",
    "AGBDL": "Charles Jacobs; et al. <a href=\"http://grail.cs.washington.edu/pub/papers/Jacobs2003.pdf\">&ldquo;Adaptive Grid Based Document Layout&rdquo;</a> in: <cite>ACM Transactions on Graphics.</cite> 22. 3. pp. 838&#8211;847. July 2003. URL: <a href=\"http://grail.cs.washington.edu/pub/papers/Jacobs2003.pdf\">http://grail.cs.washington.edu/pub/papers/Jacobs2003.pdf</a> ",
    "ALT-TECHNIQUES": "Steve Faulkner <a href=\"http://www.w3.org/TR/html-alt-techniques/\"><cite>HTML5: Techniques for providing useful text alternatives</cite></a>. W3C Working Draft. (Work in progress.) URL: <a href=\"http://www.w3.org/TR/html-alt-techniques/\">http://www.w3.org/TR/html-alt-techniques/</a> ",
    "ANIMATION-TIMING": {
        "authors": [
            "James Robinson",
            "Cameron McCormack"
        ],
        "href": "http://www.w3.org/TR/2012/WD-animation-timing-20120221",
        "title": "Timing control for script-based animations",
        "date": "21 February 2012",
        "status": "LCWD",
        "publisher": "W3C"
    },
    "ANSI-X9-44-2007": "<a href=\"http://webstore.ansi.org/RecordDetail.aspx?sku=ANSI+X9.44-2007\"><cite>ANSI X9.44-2007: Key Establishment Using Integer Factorization Cryptography.</cite></a> URL: <a href=\"http://webstore.ansi.org/RecordDetail.aspx?sku=ANSI+X9.44-2007\">http://webstore.ansi.org/RecordDetail.aspx?sku=ANSI+X9.44-2007</a>",
    "ARABIC-MATH": {
        "authors": [
            "Azzeddine Lazrek",
            "Bruce R. Miller"
        ],
        "href": "http://www.w3.org/TR/2006/NOTE-arabic-math-20060131",
        "title": "Arabic mathematical notation",
        "date": "31 January 2006",
        "status": "NOTE",
        "publisher": "W3C"
    },
    "ARABIC-TYPO": "Huda Smitshuijzen AbiFares. <cite>Arabic Typography: A Comprehensive Sourcebook.</cite> Saqi Books. 2001. ISBN 0-86356-347-3.",
    "ATAG-WOMBAT": {
        "authors": [
            "Jan Richards",
            "Charles McCathieNevile",
            "Jutta Treviranus"
        ],
        "href": "http://www.w3.org/TR/2001/WD-ATAG-wombat-20011221",
        "title": "Authoring Tool Accessibility Guidelines &quot;Wombat&quot;",
        "date": "21 December 2001",
        "status": "WD",
        "publisher": "W3C"
    },
    "ATAG10": {
        "authors": [
            "Jutta Treviranus"
        ],
        "etAl": true,
        "href": "http://www.w3.org/TR/2000/REC-ATAG10-20000203",
        "title": "Authoring Tool Accessibility Guidelines 1.0",
        "date": "3 February 2000",
        "status": "REC",
        "publisher": "W3C"
    },
    "ATAG10-TECHS": {
        "authors": [
            "Gregory Rosmaita"
        ],
        "etAl": true,
        "href": "http://www.w3.org/TR/2002/NOTE-ATAG10-TECHS-20021029",
        "title": "Techniques for Authoring Tool Accessibility Guidelines 1.0",
        "date": "29 October 2002",
        "status": "NOTE",
        "publisher": "W3C"
    },
    "ATAG20": {
        "authors": [
            "Jan Richards",
            "Jutta Treviranus",
            "Jeanne Spellman"
        ],
        "href": "http://www.w3.org/TR/2009/WD-ATAG20-20090217",
        "title": "Authoring Tool Accessibility Guidelines (ATAG) 2.0",
        "date": "17 February 2009",
        "status": "WD",
        "publisher": "W3C"
    },
    "ATAG20-TECHS": {
        "authors": [
            "Jan Richards",
            "Jutta Treviranus",
            "Tim Boland"
        ],
        "href": "http://www.w3.org/TR/2008/WD-ATAG20-TECHS-20080310",
        "title": "Implementation Techniques for Authoring Tool Accessibility Guidelines 2.0",
        "date": "10 March 2008",
        "status": "WD",
        "publisher": "W3C"
    },
    "BACKPLANE": {
        "authors": [
            "Steven Pemberton"
        ],
        "etAl": true,
        "href": "http://www.w3.org/TR/2006/NOTE-backplane-20061116",
        "title": "Rich Web Application Backplane",
        "date": "16 November 2006",
        "status": "NOTE",
        "publisher": "W3C"
    },
    "BBC-WP193": "J.P. Barrett; M.E. Hammond; S.J.E Jolly. <a href=\"http://www.bbc.co.uk/rd/publications/whitepaper193.shtml\"><cite>White Paper 193 : The Universal Control API version 0.6.0 - An Overview</cite></a>. June 2011. URL: <a href=\"http://www.bbc.co.uk/rd/publications/whitepaper193.shtml\">http://www.bbc.co.uk/rd/publications/whitepaper193.shtml</a>",
    "BBC-WP194": "J.P. Barrett; M.E. Hammond; S.J.E Jolly. <a href=\"http://www.bbc.co.uk/rd/publications/whitepaper194.shtml\"><cite>White Paper 194 : The Universal Control API v.0.6.0 - Specification for the behaviour of a universal control server running on a set-top box, and the clients that connect to it</cite></a>. June 2011. URL: <a href=\"http://www.bbc.co.uk/rd/publications/whitepaper194.shtml\">http://www.bbc.co.uk/rd/publications/whitepaper194.shtml</a>",
    "BCP47": {
        "authors": [
            "A. Phillips",
            "M. Davis"
        ],
        "href": "http://tools.ietf.org/html/bcp47",
        "title": "Tags for Identifying Languages",
        "date": "September 2009",
        "status": "IETF Best Current Practice",
        "publisher": "IETF"
    },
    "BECSS": {
        "authors": [
            "Ian Hickson"
        ],
        "href": "http://www.w3.org/TR/2007/WD-becss-20071019",
        "title": "Behavioral Extensions to CSS",
        "date": "19 October 2007",
        "status": "WD",
        "publisher": "W3C"
    },
    "BLOB": {
        "authors": [
            "Arun Ranganathan"
        ],
        "href": "http://www.w3.org/TR/2009/WD-FileAPI-20091117/#dfn-Blob",
        "title": "Blob",
        "date": "17 November 2009",
        "status": "WD",
        "publisher": "W3C"
    },
    "BONDI-ARCH-SECURITY-11": "<a href=\"http://bondi.omtp.org/1.11/security/BONDI_Architecture_and_Security_v1.1.pdf\"><cite>BONDI Architecture &amp; Security Requirements v1.1</cite></a> 27 January 2010. URL: <a href=\"http://bondi.omtp.org/1.11/security/BONDI_Architecture_and_Security_v1.1.pdf\">http://bondi.omtp.org/1.11/security/BONDI_Architecture_and_Security_v1.1.pdf</a> ",
    "BONDI-FEATURES1-11": "<a href=\"http://bondi.omtp.org/1.11/apis/apifeatures.html\"><cite>BONDI API Features v1.11</cite></a> 2 June 2010. URL: <a href=\"http://bondi.omtp.org/1.11/apis/apifeatures.html\">http://bondi.omtp.org/1.11/apis/apifeatures.html</a> ",
    "C14N-ISSUES": {
        "authors": [
            "Konrad Lanz",
            "Jos&#233",
            "Kahan"
        ],
        "href": "http://www.w3.org/TR/2006/NOTE-C14N-issues-20061220",
        "title": "Known Issues with Canonical XML 1.0 (C14N/1.0)",
        "date": "20 December 2006",
        "status": "NOTE",
        "publisher": "W3C"
    },
    "C14N2-TestCases": {
        "authors": [
            "Pratik Datta",
            "Frederick Hirsch",
            ""
        ],
        "href": "http://www.w3.org/2008/xmlsec/Drafts/c14n-20/test-cases/",
        "title": "Test Cases for Canonical XML 2.0",
        "date": "5 January 2012",
        "status": "FPWD",
        "publisher": "W3C"
    },
    "CALL-CONTROL-REQS": {
        "authors": [
            "Brad Porter"
        ],
        "href": "http://www.w3.org/TR/2001/WD-call-control-reqs-20010413",
        "title": "Call Control Requirements in a Voice Browser Framework",
        "date": "13 April 2001",
        "status": "WD",
        "publisher": "W3C"
    },
    "CEA-2014": "<a href=\"http://www.ce.org/Standards/browseByCommittee_2757.asp\"><cite>Web-based Protocol and Framework for Remote User Interface on UPnP Networks and the Internet (Web4CE)</cite></a>. January 2011. ANSI/CEA Standard. URL: <a href=\"http://www.ce.org/Standards/browseByCommittee_2757.asp\">http://www.ce.org/Standards/browseByCommittee_2757.asp</a>",
    "CLABS-HNAPI": "<a href=\"http://www.w3.org/2011/webtv/HNTF/CableLabs_Revised_API_20110727-2.pdf\"><cite>CableLabs Revised Home Networking API</cite></a>. 26 July 2011. Draft proposal. URL: <a href=\"http://www.w3.org/2011/webtv/HNTF/CableLabs_Revised_API_20110727-2.pdf\">http://www.w3.org/2011/webtv/HNTF/CableLabs_Revised_API_20110727-2.pdf</a>",
    "CANVAS-2D": {
        "authors": [
            "Rik Cabanier",
            "Eliot Graff",
            "Jay Munro",
            "Tom Wiltzius",
            "Ian Hickson"
        ],
        "href": "http://www.w3.org/TR/2012/CR-2dcontext-20121217",
        "title": "HTML Canvas 2D Context",
        "date": "17 December 2012",
        "status": "CR",
        "publisher": "W3C"
    },
    "CC-ABOUT": "<a href = 'http://creativecommons.org/about/licenses/'><cite>Creative Commons: About Licenses</cite></a> URL: http://creativecommons.org/about/licenses/ ",
    "CC-CHOOSE": "<a href = 'http://creativecommons.org/choose/'><cite>Creative Commons: License Your Work</cite></a> URL: http://creativecommons.org/choose/ ",
    "CCPP": {
        "authors": [
            "Franklin Reynolds"
        ],
        "etAl": true,
        "href": "http://www.w3.org/TR/2004/REC-CCPP-struct-vocab-20040115",
        "title": "Composite Capability/Preference Profiles (CC/PP): Structure and Vocabularies 1.0",
        "date": "15 January 2004",
        "status": "REC",
        "publisher": "W3C"
    },
    "CCPP-COORDINATION": {
        "authors": [
            "Johan Hjelm",
            "Lalitha Suryanarayana"
        ],
        "href": "http://www.w3.org/TR/2001/NOTE-CCPP-COORDINATION-20011220",
        "title": "CC/PP Implementors Guide: Harmonization with Existing Vocabularies and Content Transformation Heuristics",
        "date": "20 December 2001",
        "status": "NOTE",
        "publisher": "W3C"
    },
    "CCPP-RA": {
        "authors": [
            "Johan Hjelm",
            "Mikael Nilsson",
            "Hidetaka Ohto"
        ],
        "href": "http://www.w3.org/TR/2000/WD-CCPP-ra-20000721",
        "title": "Composite Capabilities/Preference Profiles: Requirements and Architecture",
        "date": "21 July 2000",
        "status": "WD",
        "publisher": "W3C"
    },
    "CCPP-STRUCT-VOCAB2": {
        "authors": [
            "C&#233;dric Kiss"
        ],
        "href": "http://www.w3.org/TR/2007/WD-CCPP-struct-vocab2-20070430",
        "title": "Composite Capability/Preference Profiles (CC/PP): Structure and Vocabularies 2.0",
        "date": "30 April 2007",
        "status": "WD",
        "publisher": "W3C"
    },
    "CCPP-TA": {
        "authors": [
            "Mikael Nilsson"
        ],
        "href": "http://www.w3.org/TR/2000/WD-CCPP-ta-20000721",
        "title": "Composite Capabilities/Preference Profiles: Terminology and Abbreviations",
        "date": "21 July 2000",
        "status": "WD",
        "publisher": "W3C"
    },
    "CCPP-TRUST": {
        "authors": [
            "Johan Hjelm",
            "Hidetaka Ohto",
            "Lalitha Suryanarayana"
        ],
        "href": "http://www.w3.org/TR/2001/WD-CCPP-trust-20011220",
        "title": "CC/PP Implementors Guide: Privacy and Protocols",
        "date": "20 December 2001",
        "status": "WD",
        "publisher": "W3C"
    },
    "CCXML": {
        "authors": [
            "RJ Auburn"
        ],
        "href": "http://www.w3.org/TR/2007/WD-ccxml-20070119",
        "title": "Voice Browser Call Control: CCXML Version 1.0",
        "date": "19 January 2007",
        "status": "WD",
        "publisher": "W3C"
    },
    "CDFREQS": {
        "authors": [
            "Steve Speicher",
            "Petri Vuorimaa"
        ],
        "href": "http://www.w3.org/TR/2005/WD-CDFReqs-20051219",
        "title": "Compound Document Use Cases and Requirements Version 2.0",
        "date": "19 December 2005",
        "status": "WD",
        "publisher": "W3C"
    },
    "CDR": {
        "authors": [
            "Lasse Pajunen"
        ],
        "etAl": true,
        "href": "http://www.w3.org/TR/2007/CR-CDR-20070718",
        "title": "Compound Document by Reference Framework 1.0",
        "date": "18 July 2007",
        "status": "CR",
        "publisher": "W3C"
    },
    "CDRREQS": {
        "authors": [
            "Daniel Appelquist",
            "Antoine Quint",
            "Timur Mehrvarz"
        ],
        "href": "http://www.w3.org/TR/2005/NOTE-CDRReqs-20051219",
        "title": "Compound Document by Reference Use Cases and Requirements Version 1.0",
        "date": "19 December 2005",
        "status": "NOTE",
        "publisher": "W3C"
    },
    "CGM": {
        "authors": [
            "Roy Platon",
            "Chris Lilley"
        ],
        "href": "http://www.w3.org/TR/NOTE-cgm-970618",
        "title": "Use of CGM as a Scalable Graphics Format",
        "date": "18 June 1997",
        "status": "NOTE",
        "publisher": "W3C"
    },
    "CHARMOD": {
        "authors": [
            "Martin J. D&#252;rst"
        ],
        "etAl": true,
        "href": "http://www.w3.org/TR/2005/REC-charmod-20050215",
        "title": "Character Model for the World Wide Web 1.0: Fundamentals",
        "date": "15 February 2005",
        "status": "REC",
        "publisher": "W3C"
    },
    "CHARMOD-NORM": {
        "authors": [
            "Martin J. D&#252;rst"
        ],
        "etAl": true,
        "href": "http://www.w3.org/TR/2005/WD-charmod-norm-20051027",
        "title": "Character Model for the World Wide Web 1.0: Normalization",
        "date": "27 October 2005",
        "status": "WD",
        "publisher": "W3C"
    },
    "CHARMOD-RESID": {
        "authors": [
            "Fran&#231;ois Yergeau"
        ],
        "etAl": true,
        "href": "http://www.w3.org/TR/2004/CR-charmod-resid-20041122",
        "title": "Character Model for the World Wide Web 1.0: Resource Identifiers",
        "date": "22 November 2004",
        "status": "CR",
        "publisher": "W3C"
    },
    "CHARREQ": {
        "authors": [
            "Martin J. D&#252;rst"
        ],
        "href": "http://www.w3.org/TR/1998/WD-charreq-19980710",
        "title": "Requirements for String Identity Matching and String Indexing",
        "date": "10 July 1998",
        "status": "WD",
        "publisher": "W3C"
    },
    "CHARSETS": "<a href=\"http://www.iana.org/assignments/character-sets\"><cite>Characters sets.</cite></a> These are the official names for character sets that may be used in the Internet and may be referred to in Internet documentation URL: <a href=\"http://www.iana.org/assignments/character-sets\">http://www.iana.org/assignments/character-sets</a> ",
    "CLIPBOARD-APIS": {
        "authors": [
            "Doug Schepers",
            "Charles McCathieNevile"
        ],
        "href": "http://www.w3.org/TR/2006/WD-clipboard-apis-20061115",
        "title": "Clipboard Operations for the Web 1.0: Copy, Paste, Drag and Drop",
        "date": "15 November 2006",
        "status": "WD",
        "publisher": "W3C"
    },
    "CMS-Algorithms": "R. Housley. <a href=\"http://www.ietf.org/rfc/rfc3370.txt\"><cite>RFC3370: Cryptographic Message Syntax (CMS) Algorithms</cite></a>.  IETF Informational RFC, February 2002. URL: <a href=\"http://www.ietf.org/rfc/rfc3370.txt\">http://www.ietf.org/rfc/rfc3370.txt</a>",
    "CMS-WRAP": "R. Housley. <a href=\"http://www.ietf.org/rfc/rfc3217.txt\"><cite>RFC3217: Triple-DES and R2 Key Wrapping</cite></a>.  IETF Informational RFC, December 2001. URL: <a href=\"http://www.ietf.org/rfc/rfc3217.txt\">http://www.ietf.org/rfc/rfc3217.txt</a>",
    "COAP": "E Shelby; et al. <a href=\"http://tools.ietf.org/html/draft-ietf-core-coap\"><cite>Constrained Application Protocol (CoAP)</cite></a>. IETF Internet Draft, December 2012. URL: <a href=\"http://tools.ietf.org/html/draft-ietf-core-coap\">http://tools.ietf.org/html/draft-ietf-core-coap</a>",
    "COLORIMETRY": "<cite>Colorimetry, Second Edition.</cite> CIE Publication 15.2-1986. ISBN 3-900-734-00-3",
    "CONSENT-EU-WP187": "WP189, <a href=\"http://ec.europa.eu/justice/policies/privacy/docs/wpdocs/2011/wp187_en.pdf\"><cite>Opinion 15/2011 on the definition of consent</cite></a>. EU Article 29 Data Protection Working Party, 01197/11/EN WP187. 13 July 2011. URL: <a href=\"http://ec.europa.eu/justice/policies/privacy/docs/wpdocs/2011/wp187_en.pdf\">http://ec.europa.eu/justice/policies/privacy/docs/wpdocs/2011/wp187_en.pdf</a>",
    "CONTACTS-API": "R. Tibbett. <a href=\"http://dev.w3.org/2009/dap/contacts/Overview.html\"><cite>Contacts API</cite></a>. 3rd August 2010. W3C Latest Editor's Draft. (Work in progress.) URL: <a href=\"http://dev.w3.org/2009/dap/contacts/Overview.html\">http://dev.w3.org/2009/dap/contacts/Overview.html</a> ",
    "CONTACTS-WRITER-API": "R. Tibbett. <a href=\"http://dev.w3.org/2009/dap/contacts/Writer.html\"><cite>Contacts Writer API</cite></a>. 3rd August 2010. W3C Latest Editor's Draft. (Work in progress.) URL: <a href=\"http://dev.w3.org/2009/dap/contacts/Writer.html\">http://dev.w3.org/2009/dap/contacts/Writer.html</a> ",
    "CONTENT-IN-RDF": {
        "authors": [
            "Carlos A Velasco",
            "Johannes Koch"
        ],
        "href": "http://www.w3.org/TR/2008/WD-Content-in-RDF-20080908",
        "title": "Representing Content in RDF",
        "date": "8 September 2008",
        "status": "WD",
        "publisher": "W3C"
    },
    "COOKIES": "Adam Barth. <cite><a href=\"http://www.rfc-editor.org/rfc/rfc6265.txt\">HTTP State Management Mechanism</a>.</cite> April 2011. Internet Proposed Standard RFC 6265. URL: <a href=\"http://www.rfc-editor.org/rfc/rfc6265.txt\">http://www.rfc-editor.org/rfc/rfc6265.txt</a> ",
    "COOLURIS": {
        "authors": [
            "Richard Cyganiak",
            "Leo Sauermann"
        ],
        "href": "http://www.w3.org/TR/2008/NOTE-cooluris-20081203",
        "title": "Cool URIs for the Semantic Web",
        "date": "3 December 2008",
        "status": "NOTE",
        "publisher": "W3C"
    },
    "CORS": {
        "authors": [
            "Anne van Kesteren"
        ],
        "href": "http://www.w3.org/TR/2013/CR-cors-20130129",
        "title": "Cross-Origin Resource Sharing",
        "date": "29 January 2013",
        "status": "CR",
        "publisher": "W3C"
    },
    "CORE-DEVICE": {
        "authors": [
            "Robin Berjon"
        ],
        "href": "http://dev.w3.org/2009/dap/device/",
        "title": "Core Device Interfaces",
        "date": "02 December 2009",
        "status": "ED",
        "publisher": "W3C"
    },
    "Coloring-RDF": "Giorgos Flouris; Irini Fundulaki; Panagiotis Pediaditis; Yannis Theoharis; Vassilis Christophides. <a href=\"http://data.semanticweb.org/conference/iswc/2009/paper/research/165/html\"><cite>Coloring RDF Triples to Capture Provenance</cite></a> 2009. The Semantic Web - ISWC 2009, Washington DC, Springer-Verlag,. URL: <a href='http://data.semanticweb.org/conference/iswc/2009/paper/research/165/html'>http://data.semanticweb.org/conference/iswc/2009/paper/research/165/html</a> ",
    "Context-SW": "R.M.R. Guha; R. Fikes. <cite>Contexts for the Semantic Web</cite>. 2005. The Semantic Web — ISWC2004. Yokohama, Japan: Springer-Verlag",
    "CPC-REQ": {
        "authors": [
            "Markus Lauff",
            "Amy Yu"
        ],
        "href": "http://www.w3.org/TR/2003/WD-cpc-req-20030510",
        "title": "Core Presentation Characteristics:&#160;Requirements and Use Cases",
        "date": "10 May 2003",
        "status": "WD",
        "publisher": "W3C"
    },
    "CSELECTION": {
        "authors": [
            "Rhys Lewis",
            "Max Froumentin",
            "Roland Merrick"
        ],
        "href": "http://www.w3.org/TR/2007/CR-cselection-20070725",
        "title": "Content Selection for Device Independence (DISelect) 1.0",
        "date": "25 July 2007",
        "status": "CR",
        "publisher": "W3C"
    },
    "CSELECTION-PRIMER": {
        "authors": [
            "Roland Merrick",
            "Rhys Lewis"
        ],
        "href": "http://www.w3.org/TR/2007/WD-cselection-primer-20070109",
        "title": "Content Selection Primer 1.0",
        "date": "9 January 2007",
        "status": "WD",
        "publisher": "W3C"
    },
    "CSELECTION-XAF": {
        "authors": [
            "Rhys Lewis",
            "Roland Merrick"
        ],
        "href": "http://www.w3.org/TR/2007/CR-cselection-xaf-20070725",
        "title": "Delivery Context: XPath Access Functions 1.0",
        "date": "25 July 2007",
        "status": "CR",
        "publisher": "W3C"
    },
    "CSP": "Adam Barth; Brendon Sterne. <a href=\"http://www.w3.org/TR/CSP/\"><cite>CSP.</cite></a> URL: <a href=\"http://www.w3.org/TR/CSP/\">http://www.w3.org/TR/CSP/</a> ",
    "CSS-ADAPTATION": {
        "authors": [
            "Rune Lillesveen"
        ],
        "href": "http://www.w3.org/TR/2011/WD-css-device-adapt-20110915",
        "title": "CSS Device Adaptation",
        "date": "15 September 2011",
        "status": "FPWD",
        "publisher": "W3C"
    },
    "CSS-MOBILE": {
        "authors": [
            "Svante Schubert"
        ],
        "href": "http://www.w3.org/TR/2008/CR-css-mobile-20081210",
        "title": "CSS Mobile Profile 2.0",
        "date": "10 December 2008",
        "status": "CR",
        "publisher": "W3C"
    },
    "CSS-POTENTIAL": {
        "authors": [
            "Bert Bos"
        ],
        "href": "http://www.w3.org/TR/1998/NOTE-CSS-potential-19981210",
        "title": "List of suggested extensions to CSS",
        "date": "10 December 1998",
        "status": "NOTE",
        "publisher": "W3C"
    },
    "CSS-PRINT": {
        "authors": [
            "Melinda Grant"
        ],
        "href": "http://www.w3.org/TR/2006/WD-css-print-20061013",
        "title": "CSS Print Profile",
        "date": "13 October 2006",
        "status": "WD",
        "publisher": "W3C"
    },
    "CSS-TV": {
        "authors": [
            "Sean Hayes"
        ],
        "etAl": true,
        "href": "http://www.w3.org/TR/2003/CR-css-tv-20030514",
        "title": "CSS TV Profile 1.0",
        "date": "14 May 2003",
        "status": "CR",
        "publisher": "W3C"
    },
    "CSS1": {
        "authors": [
            "H&#229;kon Wium Lie",
            "Bert Bos"
        ],
        "href": "http://www.w3.org/TR/2008/REC-CSS1-20080411",
        "title": "Cascading Style Sheets (CSS1) Level 1 Specification",
        "date": "11 April 2008",
        "status": "REC",
        "publisher": "W3C"
    },
    "CSS2": {
        "authors": [
            "Ian Jacobs"
        ],
        "etAl": true,
        "href": "http://www.w3.org/TR/CSS21/",
        "title": "Cascading Style Sheets, level 2 (CSS2) Specification",
        "date": "07 June 2011",
        "status": "REC",
        "publisher": "W3C"
    },
    "CSS21": {
        "authors": [
            "Bert Bos"
        ],
        "etAl": true,
        "href": "http://www.w3.org/TR/CSS21/",
        "title": "Cascading Style Sheets, level 2 (CSS2) Specification",
        "date": "07 June 2011",
        "status": "REC",
        "publisher": "W3C"
    },
    "CSS3-2D-TRANSFORMS": "Simon Fraser; Dean Jackson; David Hyatt; Chris Marrin; Edward O'Connor. <a href=\"http://www.w3.org/TR/css3-2d-transforms/\"><cite>CSS 2D Transforms Module Level 3.</cite></a> URL: <a href=\"http://www.w3.org/TR/css3-2d-transforms/\">http://www.w3.org/TR/css3-2d-transforms/</a> ",
    "CSS3-3D-TRANSFORMS": "Dean Jackson; David Hyatt; Chris Marrin. <a href=\"http://www.w3.org/TR/css3-3d-transforms/\"><cite>CSS 3D Transforms Module Level 3.</cite></a> URL: <a href=\"http://www.w3.org/TR/css3-3d-transforms/\">http://www.w3.org/TR/css3-3d-transforms</a> ",
    "CSS3-TRANSFORMS": {
        "authors": [
            "Simon Fraser",
            "Dean Jackson",
            "David Hyatt",
            "Chris Marrin",
            "Edward O'Connor",
            "Dirk Schulze",
            "Aryeh Gregor"
        ],
        "href": "http://www.w3.org/TR/2012/WD-css3-transforms-20120911",
        "title": "CSS Transforms",
        "date": "11 September 2012",
        "status": "WD",
        "publisher": "W3C"
    },
    "CSS3-ANIMATIONS": {
            "authors": [
            "Dean Jackson",
            "David Hyatt",
            "Chris Marrin",
            "Sylvain Galineau",
            "L. David Baron"
        ],
        "href": "http://www.w3.org/TR/2012/WD-css3-animations-20120403",
        "title": "CSS Animations",
        "date": "03 April 2012",
        "status": "WD",
        "publisher": "W3C"
    },
    "CSS3-FONTS":  {
        "authors": [
            "John Daggett"
        ],
        "href": "http://www.w3.org/TR/2012/WD-css3-fonts-20121211",
        "title": "CSS Fonts Module Level 3",
        "date": "11 December 2012",
        "status": "WD",
        "publisher": "W3C"
    },
    "CSS3-FONTS-20020802": {
        "authors": [
            "Michel Suignard",
            "Chris Lilley"
        ],
        "href": "http://www.w3.org/TR/2002/WD-css3-fonts-20020802",
        "title": "CSS3 module: Fonts",
        "date": "2 August 2002",
        "status": "WD",
        "publisher": "W3C"
    },
    "CSS3-HYPERLINKS": {
        "authors": [
            "Daniel Glazman",
            "Bert Bos",
            "Tantek &#199;elik"
        ],
        "href": "http://www.w3.org/TR/2004/WD-css3-hyperlinks-20040224",
        "title": "CSS3 Hyperlink Presentation Module",
        "date": "24 February 2004",
        "status": "WD",
        "publisher": "W3C"
    },
    "CSS3-IMAGES": {
        "authors": [
            "Elika J. Etemad",
            "Tab Atkins Jr."
        ],
        "href": "http://www.w3.org/TR/2012/CR-css3-images-20120417",
        "title": "CSS Image Values and Replaced Content",
        "date": "17 April 2012",
        "status": "CR",
        "publisher": "W3C"
    },
    "CSS3-MARQUEE": {
        "authors": [
            "Bert Bos"
        ],
        "href": "http://www.w3.org/TR/2008/CR-css3-marquee-20081205",
        "title": "CSS Marquee Module Level 3",
        "date": "5 December 2008",
        "status": "CR",
        "publisher": "W3C"
    },
    "CSS3-PRESLEV": {
        "authors": [
            "Ian Hickson",
            "H&#229;kon Wium Lie"
        ],
        "href": "http://www.w3.org/TR/2003/WD-css3-preslev-20030813",
        "title": "CSS3 module: Presentation Levels",
        "date": "13 August 2003",
        "status": "WD",
        "publisher": "W3C"
    },
    "CSS3-READER": {
        "authors": [
            "Bert Bos"
        ],
        "href": "http://www.w3.org/TR/2004/WD-css3-reader-20040224",
        "title": "The CSS 'Reader' Media Type",
        "date": "24 February 2004",
        "status": "WD",
        "publisher": "W3C"
    },
    "CSS3-TRANSITIONS": {
        "authors": [
            "Dean Jackson",
            "David Hyatt",
            "Chris Marrin",
            "L. David Baron"
        ],
        "href": "http://www.w3.org/TR/2012/WD-css3-transitions-20120403/",
        "title": "CSS Transitions",
        "date": "03 April 2012",
        "status": "WD",
        "publisher": "W3C"
    },
    "CSS3-WEBFONTS": {
        "authors": [
            "Michel Suignard",
            "Chris Lilley"
        ],
        "href": "http://www.w3.org/TR/2002/WD-css3-webfonts-20020802",
        "title": "CSS3 module: Web Fonts",
        "date": "2 August 2002",
        "status": "WD",
        "publisher": "W3C"
    },
    "CSS3-BG": {
        "authors": [
            "Bert Bos",
            "Elika J. Etemad",
            "Brad Kemper"
        ],
        "href": "http://www.w3.org/TR/2012/CR-css3-background-20120724/",
        "title": "CSS Backgrounds and Borders Module Level 3",
        "date": "24 July 2012",
        "status": "CR",
        "publisher": "W3C"
    },
    "CSS3BORDER": {
        "authors": [
            "Tapas Roy"
        ],
        "href": "http://www.w3.org/TR/2002/WD-css3-border-20021107",
        "title": "CSS3 module: Border",
        "date": "7 November 2002",
        "status": "WD",
        "publisher": "W3C"
    },
    "CSS3BOX": {
        "authors": [
            "Bert Bos"
        ],
        "href": "http://www.w3.org/TR/2007/WD-css3-box-20070809",
        "title": "CSS basic box model",
        "date": "9 August 2007",
        "status": "WD",
        "publisher": "W3C"
    },
    "CSS3CASCADE": {
        "authors": [
            "H&#229;kon Wium Lie"
        ],
        "href": "http://www.w3.org/TR/2005/WD-css3-cascade-20051215",
        "title": "CSS3 module: Cascading and inheritance",
        "date": "15 December 2005",
        "status": "WD",
        "publisher": "W3C"
    },
    "CSS3COL": {
        "authors": [
            "Håkon Wium Lie"
        ],
        "href": "http://www.w3.org/TR/css3-multicol/",
        "title": "CSS3 module: Multi-column layout",
        "date": "12 April 2011",
        "status": "CR",
        "publisher": "W3C"
    },
    "CSS3COLOR": {
        "authors": [
            "Tantek Çelik",
            "Chris Lilley",
            "L. David Baron"
        ],
        "href": "http://www.w3.org/TR/css3-color",
        "title": "CSS Color Module Level 3",
        "date": "07 June 2011",
        "status": "REC",
        "publisher": "W3C"
    },
    "CSS3GCPM": {
        "authors": [
            "H&#229;kon Wium Lie"
        ],
        "href": "http://www.w3.org/TR/2007/WD-css3-gcpm-20070504",
        "title": "CSS3 module: Generated Content for Paged Media",
        "date": "4 May 2007",
        "status": "WD",
        "publisher": "W3C"
    },
    "CSS3GENCON": {
        "authors": [
            "Ian Hickson"
        ],
        "href": "http://www.w3.org/TR/2003/WD-css3-content-20030514",
        "title": "CSS3 Generated and Replaced Content Module",
        "date": "14 May 2003",
        "status": "WD",
        "publisher": "W3C"
    },
    "CSS3GRID": {
        "authors": [
            "Markus Mielke",
            "Alex Mogilevsky"
        ],
        "href": "http://www.w3.org/TR/2007/WD-css3-grid-20070905",
        "title": "CSS Grid Positioning Module Level 3",
        "date": "5 September 2007",
        "status": "WD",
        "publisher": "W3C"
    },
    "CSS3INTRO": {
        "authors": [
            "Eric A. Meyer",
            "Bert Bos"
        ],
        "href": "http://www.w3.org/TR/2001/WD-css3-roadmap-20010523",
        "title": "CSS3 introduction",
        "date": "23 May 2001",
        "status": "WD",
        "publisher": "W3C"
    },
    "CSS3LAYOUT": {
        "authors": [
            "Bert Bos"
        ],
        "href": "http://www.w3.org/TR/2007/WD-css3-layout-20070809",
        "title": "CSS Advanced Layout Module",
        "date": "9 August 2007",
        "status": "WD",
        "publisher": "W3C"
    },
    "CSS3LINE": {
        "authors": [
            "Michel Suignard",
            "Eric A. Meyer"
        ],
        "href": "http://www.w3.org/TR/2002/WD-css3-linebox-20020515",
        "title": "CSS3 module: line",
        "date": "15 May 2002",
        "status": "WD",
        "publisher": "W3C"
    },
    "CSS3LIST": {
        "authors": [
            "Ian Hickson",
            "Tantek &#199;elik"
        ],
        "href": "http://www.w3.org/TR/2002/WD-css3-lists-20021107",
        "title": "CSS3 module: Lists",
        "date": "7 November 2002",
        "status": "WD",
        "publisher": "W3C"
    },
    "CSS3MARQUEE": {
        "authors": [
            "Bert Bos"
        ],
        "href": "http://www.w3.org/TR/2008/CR-css3-marquee-20081205",
        "title": "CSS Marquee Module Level 3",
        "date": "5 December 2008",
        "status": "CR",
        "publisher": "W3C"
    },
    "CSS3-MEDIAQUERIES": {
        "authors": [
            "H&#229;kon Wium Lie",
            "Tantek &#199;elik",
            "Daniel Glazman",
            "Anne van Kesteren"
        ],
        "href": "http://www.w3.org/TR/css3-mediaqueries",
        "title": "Media Queries",
        "date": "19 June 2012",
        "status": "REC",
        "publisher": "W3C"
    },
    "CSS3NAMESPACE": {
        "authors": [
            "Anne van Kesteren",
            "Elika J. Etemad"
        ],
        "href": "http://www.w3.org/TR/2008/CR-css3-namespace-20080523",
        "title": "CSS Namespaces Module",
        "date": "23 May 2008",
        "status": "CR",
        "publisher": "W3C"
    },
    "CSS3PAGE": {
        "authors": [
            "Melinda Grant",
            "H&#229;kon Wium Lie"
        ],
        "href": "http://www.w3.org/TR/2006/WD-css3-page-20061010",
        "title": "CSS3 Module: Paged Media",
        "date": "10 October 2006",
        "status": "WD",
        "publisher": "W3C"
    },
    "CSS3POS": "Bert Bos. <cite>CSS3 Positioning Module.</cite> (forthcoming). W3C Working Draft. (Work in progress.)",
    "CSS3RUBY": {
        "authors": [
            "Michel Suignard"
        ],
        "href": "http://www.w3.org/TR/2003/CR-css3-ruby-20030514",
        "title": "CSS3 Ruby Module",
        "date": "14 May 2003",
        "status": "CR",
        "publisher": "W3C"
    },
    "CSS3SPEECH": {
        "authors": [
            "David Raggett",
            "Daniel Glazman",
            "Claudio Santambrogio"
        ],
        "href": "http://www.w3.org/TR/2004/WD-css3-speech-20041216",
        "title": "CSS3 Speech Module",
        "date": "16 December 2004",
        "status": "WD",
        "publisher": "W3C"
    },
    "CSS3SYN": {
        "authors": [
            "L. David Baron"
        ],
        "href": "http://www.w3.org/TR/2003/WD-css3-syntax-20030813",
        "title": "CSS3 module: Syntax",
        "date": "13 August 2003",
        "status": "WD",
        "publisher": "W3C"
    },
    "CSS3TBL": "Bert Bos; David Hyatt. <cite>CSS3 Tables Module.</cite> (forthcoming). W3C Working Draft. (Work in progress.)",
    "CSS4-IMAGES": "Elika J. Etemad, Tab Atkins Jr. <a href=\"http://www.w3.org/TR/css4-images/\"><cite>CSS Image Values and Replaced Content Module Level 4</cite></a>. W3C Working Draft. (Work in progress.) URL: <a href=\"http://www.w3.org/TR/css4-images/\">http://www.w3.org/TR/css4-images/</a> ",
    "CSS3TEXT": {
        "authors": [
            "Elika J. Etemad",
            "Koji Ishii"
        ],
        "href": "http://www.w3.org/TR/2012/WD-css3-text-20121113",
        "title": "CSS Text Module Level 3",
        "date": "13 November 2012",
        "status": "WD",
        "publisher": "W3C"
    },
    "CSS3TEXTLAYOUT": "Elika J. Etemad; Paul Nelson. <cite>CSS3 Text Layout Module.</cite> (forthcoming). W3C Working Draft. (Work in progress.)",
    "CSS3UI": {
        "authors": [
            "Tantek Çelik"
        ],
        "href": "http://www.w3.org/TR/css3-ui/",
        "title": "CSS3 Basic User Interface Module",
        "date": "17 January 2012",
        "status": "WD",
        "publisher": "W3C"
    },
    "CSS3VAL": {
        "authors": [
            "H&#229;kon Wium Lie",
            "Tab Atkin",
            "Elika J. Etemad"
        ],
        "href": "http://www.w3.org/TR/2012/CR-css3-values-20120828/",
        "title": "CSS3 Values and Units",
        "date": "28 August 2012",
        "status": "CR",
        "publisher": "W3C"
    },
    "CSS3WRITINGMODES": {
        "authors": [
            "Elika J. Etemad",
            "Koji Ishii",
            "Shinyu Murakami"
        ],
        "href": "http://dev.w3.org/csswg/css3-writing-modes",
        "title": "CSS Writing Modes Module Level 3",
        "date": "17 October 2010",
        "status": "ED",
        "publisher": "W3C"
    },
    "CSSBEIJING": {
        "authors": [
            "Elika J. Etemad"
        ],
        "href": "http://www.w3.org/TR/2008/WD-css-beijing-20080516",
        "title": "Cascading Style Sheets (CSS) Snapshot 2007",
        "date": "16 May 2008",
        "status": "WD",
        "publisher": "W3C"
    },
    "CSSOM": {
        "authors": [
            "Anne van Kesteren"
        ],
        "href": "http://www.w3.org/TR/2011/WD-cssom-20110712",
        "title": "CSSOM",
        "date": "12 July 2011",
        "status": "FPWD",
        "publisher": "W3C"
    },
    "CSSOM-VIEW": {
        "authors": [
            "Anne van Kesteren"
        ],
        "href": "http://www.w3.org/TR/2011/WD-cssom-view-20110804",
        "title": "CSSOM View Module",
        "date": "4 August 2011",
        "status": "WD",
        "publisher": "W3C"
    },
    "CSSSTYLEATTR": {
        "authors": [
            "Marc Attinasi",
            "Bert Bos",
            "Tantek &#199;elik"
        ],
        "href": "http://www.w3.org/TR/2002/WD-css-style-attr-20020515",
        "title": "Syntax of CSS rules in HTML's &quot;style&quot; attribute",
        "date": "15 May 2002",
        "status": "WD",
        "publisher": "W3C"
    },
    "CT-GUIDELINES": {
        "authors": [
            "Jo Rabin"
        ],
        "href": "http://www.w3.org/TR/2008/WD-ct-guidelines-20080801",
        "title": "Content Transformation Guidelines 1.0",
        "date": "1 August 2008",
        "status": "WD",
        "publisher": "W3C"
    },
    "CT-LANDSCAPE": {
        "authors": [
            "Jo Rabin",
            "Andrew Swainston"
        ],
        "href": "http://www.w3.org/TR/2007/WD-ct-landscape-20071025",
        "title": "Content Transformation Landscape 1.0",
        "date": "25 October 2007",
        "status": "WD",
        "publisher": "W3C"
    },
    "CURIE": {
        "authors": [
            "Shane McCarron"
        ],
        "etAl": true,
        "href": "http://www.w3.org/TR/2012/REC-rdfa-core-20120607/",
        "title": "RDFa Core 1.1 - Section 6",
        "date": "7 June 2012",
        "status": "REC",
        "publisher": "W3C"
    },
    "CVE-2009-0217": "<a href=\"http://cve.mitre.org/cgi-bin/cvename.cgi?name=CVE-2009-0217\"><cite>Common Vulnerabilities and Exposures List, CVE-2009-0217</cite></a> URL: <a href=\"http://cve.mitre.org/cgi-bin/cvename.cgi?name=CVE-2009-0217\"> http://cve.mitre.org/cgi-bin/cvename.cgi?name=CVE-2009-0217</a>",
    "CX": {
        "authors": [
            "Philippe Le H&#233;garet"
        ],
        "etAl": true,
        "href": "http://www.w3.org/TR/2001/NOTE-CX-20011211",
        "title": "Component Extension (CX) API requirements Version 1.0",
        "date": "11 December 2001",
        "status": "NOTE",
        "publisher": "W3C"
    },
    "DAHUT": "Robin Berjon; et al. <cite>The Dahut Specification Example From the Higher Circle.</cite> 15 March 1977. Lazy Daft. (Work for progress.) URL: <a href='http://berjon.com/'>http://berjon.com/</a>",
    "DAP-ACCESS-REQS": "L. Arribas, P. Byers, M. Hanclik, F Hirsch, D. Rogers. <a href=\"http://dev.w3.org/2009/dap/policy-reqs/\"><cite>Device API Access Control Requirements</cite></a> 17 June 2010. (Work in progress.) URL: <a href=\"http://dev.w3.org/2009/dap/policy-reqs/\">http://dev.w3.org/2009/dap/policy-reqs/</a> ",
    "DAP-POLICY-FRAMEWORK": "L. Arribas, P. Byers, M. Hanclik, F Hirsch, D. Rogers. <a href=\"http://dev.w3.org/2009/dap/policy/Framework.html\"><cite>Device API Policy Framework.</cite></a> 17 June 2010. (Work in progress.) URL: <a href=\"http://dev.w3.org/2009/dap/policy/Framework.html\">http://dev.w3.org/2009/dap/policy/Framework.html</a> ",
    "DAP-PRIVACY-POSITION": "Frederick Hirsch, Robin Berjon. <a href=\"http://www.w3.org/2010/policy-ws/papers/14-Hirsch-Berjon-DAP.html\"><cite>Position Paper: Privacy and Policy in the DAP WG - A DAP Perspective</cite></a>. 2 September 2010. URL: <a href=\"http://www.w3.org/2010/policy-ws/papers/14-Hirsch-Berjon-DAP.html\">http://www.w3.org/2010/policy-ws/papers/14-Hirsch-Berjon-DAP.html</a> (<a href=\"http://www.w3.org/2010/policy-ws/\">W3C Workshop on Privacy and Data Usage Control</a>.)",
    "DAP-PRIVACY-REQS": {
        "authors": [
            "Alissa Cooper",
            "Frederick Hirsch",
            "John Morris"
        ],
        "href": "http://www.w3.org/TR/2010/NOTE-dap-privacy-reqs-20100629/",
        "title": "Device API Privacy Requirements",
        "date": "29 June 2010",
        "status": "NOTE",
        "publisher": "W3C"
    },
    "DAP-REQS": {
        "authors": [
            "Robin Berjon"
        ],
        "etAl": true,
        "href": "http://www.w3.org/TR/2009/NOTE-dap-api-reqs-20091015/",
        "title": "Device API Requirementsml",
        "date": "15 October 2009",
        "status": "Working Group Note"
    },
    "DAP-XACML-POLICY-PROFILE": "L. Arribas, P. Byers, M. Hanclik, F Hirsch, D. Rogers. <a href=\"http://dev.w3.org/2009/dap/policy/Profile.html\"><cite>XACML Policy Profile for Device APIs.</cite></a> 17 June 2010. (Work in progress.) URL: <a href=\"http://dev.w3.org/2009/dap/policy/Profile.html\">http://dev.w3.org/2009/dap/policy/Profile.html</a> ",
    "Davis": "<a href=\"http://www.usenix.org/publications/library/proceedings/usenix01/davis.html\"><cite>Defective Sign &amp; Encrypt in S/MIME, PKCS#7, MOSS, PEM, PGP, and XML.</cite></a> D. Davis. USENIX Annual Technical Conference. 2001. URL: <a href=\"http://www.usenix.org/publications/library/proceedings/usenix01/davis.html\">http://www.usenix.org/publications/library/proceedings/usenix01/davis.html</a>",
    "DC11": {
        "authors": [
            "Dublin Core metadata initiative"
        ],
        "href": "http://dublincore.org/documents/dcmi-terms/",
        "title": "Dublin Core metadata element set, version 1.1",
        "date": "July 1999",
        "status": "Dublin Core recommendation"
    },
    "DCONTOLOGY": {
        "authors": [
            "Jos&#233",
            "Manuel Cantera Fonseca",
            "Rhys Lewis"
        ],
        "href": "http://www.w3.org/TR/2009/WD-dcontology-20090616",
        "title": "Delivery Context Ontology",
        "date": "16 June 2009",
        "status": "WD",
        "publisher": "W3C"
    },
    "DC-RDF": {
        "authors": [
            "M. Nilsson"
        ],
        "etAl": true,
        "href": "http://dublincore.org/documents/dc-rdf/",
        "title": "Expressing Dublin Core metadata using the Resource Description Framework (RDF)",
        "date": "14 January 2008",
        "status": "DCMI Recommendation"
    },
    "DC-TERMS": "Dublin Core Metadata Initiative. <a href=\"http://dublincore.org/documents/2010/10/11/dcmi-terms/\"><cite>Dublin Core Metadata Initiative Terms, version 1.1.</cite></a> 11 October 2010. DCMI Recommendation. URL: <a href=\"http://dublincore.org/documents/2010/10/11/dcmi-terms/\">http://dublincore.org/documents/2010/10/11/dcmi-terms/</a>.",
    "DCAT-UCR": "R. Cyganiak; F. Maali. <a href=\"http://dvcs.w3.org/hg/gld/raw-file/default/dcat-ucr/index.html\"><cite>Use Cases and Requirements for the Data Catalog Vocabulary</cite></a> 16 December 2012. W3C Editor's Draft. URL: <a href=\"http://dvcs.w3.org/hg/gld/raw-file/default/dcat-ucr/index.html\">http://dvcs.w3.org/hg/gld/raw-file/default/dcat-ucr/index.html</a>.",
    "DD-ECOSYSTEM": {
        "authors": [
            "Rotan Hanrahan"
        ],
        "href": "http://www.w3.org/TR/2007/NOTE-dd-ecosystem-20071031",
        "title": "Device Description Ecosystem 1.0",
        "date": "31 October 2007",
        "status": "NOTE",
        "publisher": "W3C"
    },
    "DD-LANDSCAPE": {
        "authors": [
            "Matt Womer",
            "Eman Nkeze",
            "James Pearce"
        ],
        "href": "http://www.w3.org/TR/2007/NOTE-dd-landscape-20071031",
        "title": "Device Description Landscape 1.0",
        "date": "31 October 2007",
        "status": "NOTE",
        "publisher": "W3C"
    },
    "DD-STRUCTURES": {
        "authors": [
            "Jos&#233",
            "Manuel Cantera Fonseca"
        ],
        "href": "http://www.w3.org/TR/2008/WD-dd-structures-20081205",
        "title": "Device Description Structures",
        "date": "5 December 2008",
        "status": "WD",
        "publisher": "W3C"
    },
    "DDR-CORE-VOCABULARY": {
        "authors": [
            "Andrea Trasatti",
            "Jo Rabin",
            "Rotan Hanrahan"
        ],
        "href": "http://www.w3.org/TR/2008/NOTE-ddr-core-vocabulary-20080414",
        "title": "Device Description Repository Core Vocabulary",
        "date": "14 April 2008",
        "status": "NOTE",
        "publisher": "W3C"
    },
    "DDR-REQUIREMENTS": {
        "authors": [
            "Kevin Smith",
            "David Sanders"
        ],
        "href": "http://www.w3.org/TR/2007/NOTE-DDR-requirements-20071217",
        "title": "Device Description Repository Requirements 1.0",
        "date": "17 December 2007",
        "status": "NOTE",
        "publisher": "W3C"
    },
    "DDR-SIMPLE-API": {
        "authors": [
            "Jos&#233",
            "Manuel Cantera Fonseca"
        ],
        "etAl": true,
        "href": "http://www.w3.org/TR/2008/REC-DDR-Simple-API-20081205",
        "title": "Device Description Repository Simple API",
        "date": "5 December 2008",
        "status": "REC",
        "publisher": "W3C"
    },
    "DES": "<a href=\"http://csrc.nist.gov/publications/fips/fips46-3/fips46-3.pdf\"><cite>NIST FIPS 46-3: Data Encryption Standard (DES)</cite></a> . October 1999. URL: <a href=\"http://csrc.nist.gov/publications/fips/fips46-3/fips46-3.pdf\">http://csrc.nist.gov/publications/fips/fips46-3/fips46-3.pdf</a>",
    "DEVICE-ORIENTATION": {
        "authors": [
            "Steve Block",
            "Andrei Popescu"
        ],
        "href": "http://www.w3.org/TR/2011/WD-orientation-event-20111201",
        "title": "DeviceOrientation Event Specification",
        "date": "1 December 2011",
        "status": "LCWD",
        "publisher": "W3C"
    },
    "DFAUI": {
        "authors": [
            "Arthur Barstow"
        ],
        "href": "http://www.w3.org/TR/2007/NOTE-dfaui-20070912",
        "title": "Declarative Formats for Applications and User Interfaces",
        "date": "12 September 2007",
        "status": "NOTE",
        "publisher": "W3C"
    },
    "DI-ATDI": {
        "authors": [
            "Roland Merrick",
            "Rotan Hanrahan"
        ],
        "href": "http://www.w3.org/TR/2004/NOTE-di-atdi-20040218",
        "title": "Authoring Techniques for Device Independence",
        "date": "18 February 2004",
        "status": "NOTE",
        "publisher": "W3C"
    },
    "DI-DCO": {
        "authors": [
            "Sailesh Sathish",
            "Rhys Lewis",
            "Roger Gimson"
        ],
        "href": "http://www.w3.org/TR/2006/NOTE-di-dco-20060320",
        "title": "Delivery Context Overview for Device Independence",
        "date": "20 March 2006",
        "status": "NOTE",
        "publisher": "W3C"
    },
    "DI-GLOSS": {
        "authors": [
            "Rhys Lewis"
        ],
        "href": "http://www.w3.org/TR/2005/WD-di-gloss-20050118",
        "title": "Glossary of Terms for Device Independence",
        "date": "18 January 2005",
        "status": "WD",
        "publisher": "W3C"
    },
    "DI-PRINC": {
        "authors": [
            "Roger Gimson"
        ],
        "href": "http://www.w3.org/TR/2003/NOTE-di-princ-20030901",
        "title": "Device Independence Principles",
        "date": "1 September 2003",
        "status": "NOTE",
        "publisher": "W3C"
    },
    "DIAL": {
        "authors": [
            "Kevin Smith"
        ],
        "href": "http://www.w3.org/TR/2007/WD-dial-20070727",
        "title": "Device Independent Authoring Language (DIAL)",
        "date": "27 July 2007",
        "status": "WD",
        "publisher": "W3C"
    },
    "DIAL-PRIMER": {
        "authors": [
            "Kevin Smith",
            "Kevin Smith"
        ],
        "href": "http://www.w3.org/TR/2007/WD-dial-primer-20071101",
        "title": "DIAL Part 0: Primer",
        "date": "1 November 2007",
        "status": "WD",
        "publisher": "W3C"
    },
    "DIG2000": {
        "authors": [
            "Digital Imaging Group"
        ],
        "href": "http://www.digitalimaging.org/pdf/wg1n1017.pdf",
        "title": "DIG2000 file format proposal",
        "date": "Oct 1998",
        "status": "Report (draft) ISO/IEC JTC1/SG29/WG1 N1017"
    },
    "DISCO-PROP": "Rich Tibbett, Clarke Stevens. <a href=\"http://people.opera.com/richt/release/specs/discovery/Overview.html\"><cite>Networked Service Discovery and Messaging</cite></a>. 22 September 2011. Draft proposal (no official standing). URL: <a href=\"http://people.opera.com/richt/release/specs/discovery/Overview.html\">http://people.opera.com/richt/release/specs/discovery/Overview.html</a>",
    "DNS-SD": {
        "authors": [
            "S. Cheshire",
            "M. Krochmal"
        ],
        "href": "http://files.dns-sd.org/draft-cheshire-dnsext-dns-sd.txt",
        "title": "DNS-Based Service Discovery",
        "date": "27 February 2011",
        "status": "IETF Draft",
        "publisher": "IETF"
    },
    "DOM-BINDINGS": {
        "authors": [
            "Cameron McCormack"
        ],
        "href": "http://www.w3.org/TR/2008/WD-WebIDL-20081219",
        "title": "Web IDL",
        "date": "19 December 2008",
        "status": "WD",
        "publisher": "W3C"
    },
    "DOM4": {
        "authors": [
            "Anne van Kesteren",
            "Aryeh Gregor",
            "Lachlan Hunt",
            "Ms2ger"
        ],
        "href": "http://www.w3.org/TR/2012/WD-dom-20121206",
        "title": "DOM4",
        "date": "6 December 2012",
        "status": "WD",
        "publisher": "W3C"
    },
    "DOM-LEVEL-1": {
        "authors": [
            "Vidur Apparao"
        ],
        "etAl": true,
        "href": "http://www.w3.org/TR/1998/REC-DOM-Level-1-19981001/",
        "title": "Document Object Model (DOM) Level 1",
        "date": "1 October 1998",
        "status": "REC",
        "publisher": "W3C"
    },
    "DOM-LEVEL-1-2e": {
        "authors": [
            "Jonathan Robie"
        ],
        "etAl": true,
        "href": "http://www.w3.org/TR/2000/WD-DOM-Level-1-20000929",
        "title": "Document Object Model (DOM) Level 1 Specification (Second Edition)",
        "date": "29 September 2000",
        "status": "WD",
        "publisher": "W3C"
    },
    "DOM-LEVEL-2-CORE": {
        "authors": [
            "Arnaud Le Hors"
        ],
        "etAl": true,
        "href": "http://www.w3.org/TR/2000/REC-DOM-Level-2-Core-20001113/",
        "title": "Document Object Model (DOM) Level 2 Core Specification",
        "date": "13 November 2000",
        "status": "REC",
        "publisher": "W3C"
    },
    "DOM-LEVEL-2-EVENTS": {
        "authors": [
            "Tom Pixley"
        ],
        "href": "http://www.w3.org/TR/2000/REC-DOM-Level-2-Events-20001113",
        "title": "Document Object Model (DOM) Level 2 Events Specification",
        "date": "13 November 2000",
        "status": "REC",
        "publisher": "W3C"
    },
    "DOM-LEVEL-2-HTML": {
        "authors": [
            "Arnaud Le Hors",
            "Johnny Stenback",
            "Philippe Le H&#233;garet"
        ],
        "href": "http://www.w3.org/TR/2003/REC-DOM-Level-2-HTML-20030109",
        "title": "Document Object Model (DOM) Level 2 HTML Specification",
        "date": "9 January 2003",
        "status": "REC",
        "publisher": "W3C"
    },
    "DOM-LEVEL-2-STYLE": {
        "authors": [
            "Vidur Apparao",
            "Philippe Le H&#233;garet",
            "Chris Wilson"
        ],
        "href": "http://www.w3.org/TR/2000/REC-DOM-Level-2-Style-20001113",
        "title": "Document Object Model (DOM) Level 2 Style Specification",
        "date": "13 November 2000",
        "status": "REC",
        "publisher": "W3C"
    },
    "DOM-LEVEL-2-TRAVERSAL-RANGE": {
        "authors": [
            "Vidur Apparao"
        ],
        "etAl": true,
        "href": "http://www.w3.org/TR/2000/REC-DOM-Level-2-Traversal-Range-20001113",
        "title": "Document Object Model (DOM) Level 2 Traversal and Range Specification",
        "date": "13 November 2000",
        "status": "REC",
        "publisher": "W3C"
    },
    "DOM-LEVEL-2-VIEWS": {
        "authors": [
            "Laurence Cable",
            "Arnaud Le Hors"
        ],
        "href": "http://www.w3.org/TR/2000/REC-DOM-Level-2-Views-20001113",
        "title": "Document Object Model (DOM) Level 2 Views Specification",
        "date": "13 November 2000",
        "status": "REC",
        "publisher": "W3C"
    },
    "DOM-LEVEL-3-AS": {
        "authors": [
            "Ben Chang"
        ],
        "etAl": true,
        "href": "http://www.w3.org/TR/2002/NOTE-DOM-Level-3-AS-20020725",
        "title": "Document Object Model (DOM) Level 3 Abstract Schemas Specification",
        "date": "25 July 2002",
        "status": "NOTE",
        "publisher": "W3C"
    },
    "DOM-LEVEL-3-CORE": {
        "authors": [
            "Gavin Nicol"
        ],
        "etAl": true,
        "href": "http://www.w3.org/TR/2004/REC-DOM-Level-3-Core-20040407",
        "title": "Document Object Model (DOM) Level 3 Core Specification",
        "date": "7 April 2004",
        "status": "REC",
        "publisher": "W3C"
    },
    "DOM-LEVEL-3-EVENTS": {
        "authors": [
            "Travis Leithead",
            "Jacob Rossi",
            "Doug Schepers",
            "Bj&#246;rn H&#246;hrmann",
            "Philippe Le H&#233;garet",
            "Tom Pixley"
        ],
        "href": "http://www.w3.org/TR/2012/WD-DOM-Level-3-Events-20120906",
        "title": "Document Object Model (DOM) Level 3 Events Specification",
        "date": "06 September 2012",
        "status": "WD",
        "publisher": "W3C"
    },
    "DOM-LEVEL-3-LS": {
        "authors": [
            "Johnny Stenback",
            "Andy Heninger"
        ],
        "href": "http://www.w3.org/TR/2004/REC-DOM-Level-3-LS-20040407",
        "title": "Document Object Model (DOM) Level 3 Load and Save Specification",
        "date": "7 April 2004",
        "status": "REC",
        "publisher": "W3C"
    },
    "DOM-LEVEL-3-VAL": {
        "authors": [
            "Ben Chang",
            "Rezaur Rahman",
            "Joe Kesselman"
        ],
        "href": "http://www.w3.org/TR/2004/REC-DOM-Level-3-Val-20040127",
        "title": "Document Object Model (DOM) Level 3 Validation Specification",
        "date": "27 January 2004",
        "status": "REC",
        "publisher": "W3C"
    },
    "DOM-LEVEL-3-VIEWS": {
        "authors": [
            "Ray Whitmer"
        ],
        "href": "http://www.w3.org/TR/2004/NOTE-DOM-Level-3-Views-20040226",
        "title": "Document Object Model (DOM) Level 3 Views and Formatting Specification",
        "date": "26 February 2004",
        "status": "NOTE",
        "publisher": "W3C"
    },
    "DOM-LEVEL-3-XPATH": {
        "authors": [
            "Ray Whitmer"
        ],
        "href": "http://www.w3.org/TR/2004/NOTE-DOM-Level-3-XPath-20040226",
        "title": "Document Object Model (DOM) Level 3 XPath Specification",
        "date": "26 February 2004",
        "status": "NOTE",
        "publisher": "W3C"
    },
    "DOM-REQUIREMENTS": {
        "authors": [
            "Arnaud Le Hors"
        ],
        "etAl": true,
        "href": "http://www.w3.org/TR/2004/NOTE-DOM-Requirements-20040226",
        "title": "Document Object Model (DOM) Requirements",
        "date": "26 February 2004",
        "status": "NOTE",
        "publisher": "W3C"
    },
    "DPF": {
        "authors": [
            "Max Froumentin"
        ],
        "etAl": true,
        "href": "http://www.w3.org/TR/2007/CR-DPF-20071221",
        "title": "Delivery Context: Client Interfaces (DCCI) 1.0",
        "date": "21 December 2007",
        "status": "CR",
        "publisher": "W3C"
    },
    "DSIG-LABEL": {
        "authors": [
            "Philip DesAutels"
        ],
        "etAl": true,
        "href": "http://www.w3.org/TR/1998/REC-DSig-label-19980527",
        "title": "PICS Signed Labels (DSig) 1.0 Specification",
        "date": "27 May 1998",
        "status": "REC",
        "publisher": "W3C"
    },
    "DSIG-USAGE": {
        "authors": [
            "Thomas Roessler"
        ],
        "href": "http://www.w3.org/TR/2006/NOTE-DSig-usage-20061220",
        "title": "Using XML Digital Signatures in the 2006 XML Environment",
        "date": "20 December 2006",
        "status": "NOTE",
        "publisher": "W3C"
    },
    "DSS": "<a href=\"http://csrc.nist.gov/publications/fips/fips186-3/fips_186-3.pdf\"><cite>FIPS PUB 186-3:  Digital Signature Standard (DSS)</cite></a>. June 2009. U.S. Department of Commerce/National Institute of Standards and Technology. URL: <a href=\"http://csrc.nist.gov/publications/fips/fips186-3/fips_186-3.pdf\">http://csrc.nist.gov/publications/fips/fips186-3/fips_186-3.pdf</a>",
    "EARL10-REQUIREMENTS": {
        "authors": [
            "Shadi Abou-Zahra",
            "Jim Ley"
        ],
        "href": "http://www.w3.org/TR/2005/WD-EARL10-Requirements-20050711",
        "title": "Requirements for the Evaluation and Report Language (EARL) 1.0",
        "date": "11 July 2005",
        "status": "WD",
        "publisher": "W3C"
    },
    "EARL10-SCHEMA": {
        "authors": [
            "Shadi Abou-Zahra"
        ],
        "href": "http://www.w3.org/TR/2007/WD-EARL10-Schema-20070323",
        "title": "Evaluation and Report Language (EARL) 1.0 Schema",
        "date": "23 March 2007",
        "status": "WD",
        "publisher": "W3C"
    },
    "EBXML-MSG": "Ian Jones; Brian Gibb; David Fischer. <a href=\"https://www.oasis-open.org/committees/download.php/272/ebMS_v2_0.pdf\"><cite> OASIS ebXML Message Service Specification</cite></a> 1 April 2002. URL: <a href=\"https://www.oasis-open.org/committees/download.php/272/ebMS_v2_0.pdf\">https://www.oasis-open.org/committees/download.php/272/ebMS_v2_0.pdf</a>",
    "ECC-ALGS": {
        "authors": [
            "D. McGrew",
            "K. Igoe",
            "M. Salter"
        ],
        "href": "http://www.rfc-editor.org/rfc/rfc6090.txt",
        "title": "RFC 6090: Fundamental Elliptic Curve Cryptography Algorithms",
        "date": "February 2011",
        "status": "IETF Informational RFC",
        "publisher": "IETF"
    },
    "EC-RELATED-ACTIVITIES": {
        "authors": [
            "Thierry Michel"
        ],
        "href": "http://www.w3.org/TR/2000/NOTE-EC-related-activities-20000107",
        "title": "W3C and Electronic Commerce",
        "date": "7 January 2000",
        "status": "NOTE",
        "publisher": "W3C"
    },
    "ECMA-262": "<a href=\"http://www.ecma-international.org/publications/standards/Ecma-262.htm\"><cite>ECMAScript Language Specification.</cite></a> June 2011. URL: <a href=\"http://www.ecma-international.org/publications/standards/Ecma-262.htm\">http://www.ecma-international.org/publications/standards/Ecma-262.htm</a> ",
    "ECMA-262-51": "<a href=\"http://www.ecma-international.org/publications/standards/Ecma-262.htm\">ECMAScript Language Specification, Edition 5.1</a>. June 2011. URL: <a href=\"http://www.ecma-international.org/publications/standards/Ecma-262.htm\">http://www.ecma-international.org/publications/standards/Ecma-262.htm</a>",
    "EGOV-IMPROVING": {
        "authors": [
            "Kevin Novak",
            "Jos&#233",
            "M. Alonso"
        ],
        "href": "http://www.w3.org/TR/2009/WD-egov-improving-20090310",
        "title": "Improving Access to Government through Better Use of the Web",
        "date": "10 March 2009",
        "status": "WD",
        "publisher": "W3C"
    },
    "ELEMENTTRAVERSAL": {
        "authors": [
            "Robin Berjon",
            "Doug Schepers"
        ],
        "href": "http://www.w3.org/TR/2008/REC-ElementTraversal-20081222",
        "title": "Element Traversal Specification",
        "date": "22 December 2008",
        "status": "REC",
        "publisher": "W3C"
    },
    "ELEMTYPO": "Robert Bringhurst. <cite>The Elements of Typographic Style, Version 3.1.</cite> Hartley &amp; Marks. 2005. ISBN 0-88179-206-3.",
    "EMAIL": "P. Resnick. <a href='http://tools.ietf.org/html/rfc5322'><cite>RFC 5322: Internet Message Format</cite></a>. October 2008. IETF draft standard. URL: <a href='http://tools.ietf.org/html/rfc5322'>http://tools.ietf.org/html/rfc5322</a> ",
    "EMMA": {
        "authors": [
            "Michael Johnston"
        ],
        "href": "http://www.w3.org/TR/2009/REC-emma-20090210",
        "title": "EMMA: Extensible MultiModal Annotation markup language",
        "date": "10 February 2009",
        "status": "REC",
        "publisher": "W3C"
    },
    "EMMAREQS": {
        "authors": [
            "St&#233;phane H. Maes",
            "Stephen Potter"
        ],
        "href": "http://www.w3.org/TR/2003/NOTE-EMMAreqs-20030113",
        "title": "Requirements for EMMA",
        "date": "13 January 2003",
        "status": "NOTE",
        "publisher": "W3C"
    },
    "ERICSSON-WDC": "<a href=\"https://labs.ericsson.com/apis/web-device-connectivity/\"><cite>Web Device Connectivity</cite></a>. 18 October 2010. Ericsson Labs. URL: <a href=\"https://labs.ericsson.com/apis/web-device-connectivity/\"></a>",
    "ESDH": "E. Rescorla. <a href=\"http://www.ietf.org/rfc/rfc2631.txt\"><cite> Diffie-Hellman Key Agreement Method.</cite></a>. IETF RFC 2631 Standards Track, 1999. URL: <a     href=\"http://www.ietf.org/rfc/rfc2631.txt\">http://www.ietf.org/rfc/rfc2631.txt</a>",
    "EXI": {
        "authors": [
            "Takuki Kamiya",
            "John Schneider"
        ],
        "href": "http://www.w3.org/TR/2009/CR-exi-20091208/",
        "title": "Efficient XML Interchange (EXI) Format 1.0",
        "date": "8 December 2009",
        "status": "CR",
        "publisher": "W3C"
    },
    "EXI-BEST-PRACTICES": {
        "authors": [
            "Mike Cokus",
            "Daniel Vogelheim"
        ],
        "href": "http://www.w3.org/TR/2007/WD-exi-best-practices-20071219",
        "title": "Efficient XML Interchange (EXI) Best Practices",
        "date": "19 December 2007",
        "status": "WD",
        "publisher": "W3C"
    },
    "EXI-EVALUATION": {
        "authors": [
            "Carine Bournez"
        ],
        "href": "http://www.w3.org/TR/2008/WD-exi-evaluation-20080728",
        "title": "Efficient XML Interchange Evaluation",
        "date": "28 July 2008",
        "status": "WD",
        "publisher": "W3C"
    },
    "EXI-IMPACTS": {
        "authors": [
            "Jaakko Kangasharju"
        ],
        "href": "http://www.w3.org/TR/2008/WD-exi-impacts-20080903",
        "title": "Efficient XML Interchange (EXI) Impacts",
        "date": "3 September 2008",
        "status": "WD",
        "publisher": "W3C"
    },
    "EXI-MEASUREMENTS": {
        "authors": [
            "Jaakko Kangasharju"
        ],
        "etAl": true,
        "href": "http://www.w3.org/TR/2007/WD-exi-measurements-20070725",
        "title": "Efficient XML Interchange Measurements Note",
        "date": "25 July 2007",
        "status": "WD",
        "publisher": "W3C"
    },
    "EXI-PRIMER": {
        "authors": [
            "Daniel Peintner",
            "Santiago Pericas-Geertsen"
        ],
        "href": "http://www.w3.org/TR/2007/WD-exi-primer-20071219",
        "title": "Efficient XML Interchange (EXI) Primer",
        "date": "19 December 2007",
        "status": "WD",
        "publisher": "W3C"
    },
    "FILE-UPLOAD": {
        "authors": [
            "Robin Berjon"
        ],
        "href": "http://www.w3.org/TR/2006/WD-file-upload-20061018",
        "title": "File Upload",
        "date": "18 October 2006",
        "status": "WD",
        "publisher": "W3C"
    },
    "FILE-API": {
        "authors": [
            "Arun Ranganathan",
            "Jonas Sicking"
        ],
<<<<<<< HEAD
        "href": "http://www.w3.org/TR/2012/WD-FileAPI-20121025/",
        "title": "File API.",
=======
        "href": "http://www.w3.org/TR/2012/WD-FileAPI-20121025",
        "title": "File API",
>>>>>>> 6ed9b231
        "date": "25 October 2012",
        "status": "WD",
        "publisher": "W3C"
    },
    "FILE-WRITER": {
        "authors": [
            "Eric Uhrhane"
        ],
        "href": "http://www.w3.org/TR/2011/WD-file-writer-api-20110419/",
        "title": "File Writer API",
        "date": "19 April 2011",
        "status": "WD",
        "publisher": "W3C"
    },
    "FIN-PRIV-NOTICE": "Kleimann Communications Group, Inc. <a href='http://www.ftc.gov/privacy/privacyinitiatives/ftcfinalreport060228.pdf'><cite>Evolution of a Prototype Financial Privacy Notice </cite></a> 28 February 2006. URL: http://www.ftc.gov/privacy/privacyinitiatives/ftcfinalreport060228.pdf ",
    "FIPS-180-3": "<a href=\"http://csrc.nist.gov/publications/fips/fips180-3/fips180-3_final.pdf\"><cite>FIPS PUB 180-3 Secure Hash Standard</cite></a>.  U.S. Department of Commerce/National Institute of Standards and Technology. URL: <a href=\"http://csrc.nist.gov/publications/fips/fips180-3/fips180-3_final.pdf\">http://csrc.nist.gov/publications/fips/fips180-3/fips180-3_final.pdf</a>",
    "FIPS-186-3": "<a href=\"http://csrc.nist.gov/publications/fips/fips186-3/fips_186-3.pdf\"><cite>FIPS PUB 186-3:  Digital Signature Standard (DSS)</cite></a>. June 2009. U.S. Department of Commerce/National Institute of Standards and Technology. URL: <a href=\"http://csrc.nist.gov/publications/fips/fips186-3/fips_186-3.pdf\">http://csrc.nist.gov/publications/fips/fips186-3/fips_186-3.pdf</a>",
    "FIR": "Joe Clark. <a href=\"http://www.alistapart.com/articles/fir\">&ldquo;Facts and Opinion About Fahrner Image Replacement&rdquo;</a> in: <cite>A List Apart.</cite> Issue No. 160. 20 October 2003. URL: <a href=\"http://www.alistapart.com/articles/fir\">http://www.alistapart.com/articles/fir</a> ",
    "FLEX": "<cite>Flex: The Lexical Scanner Generator.</cite> Version 2.3.7, ISBN 1882114213",
    "FLEXBOX": {
        "authors": [
            "Tab Atkins Jr",
            "Elika J. Etemad",
            "Alex Mogilevsky"
        ],
        "href": "http://www.w3.org/TR/2012/CR-css3-flexbox-20120918",
        "title": "CSS Flexible Box Layout Module",
        "date": "18 September 2012",
        "status": "CR",
        "publisher": "W3C"
    },
    "FOAF": "Dan Brickley, Libby Miller. <a href=\"http://xmlns.com/foaf/spec/\"><cite>FOAF Vocabulary Specification 0.98.</cite></a> 9 August 2010. URL: <a href=\"http://xmlns.com/foaf/spec/\">http://xmlns.com/foaf/spec/</a>",
    "FULLSCREEN": {
        "authors": [
            "Anne van Kesteren"
        ],
        "href": "http://dvcs.w3.org/hg/fullscreen/raw-file/tip/Overview.html",
        "title": "The Fullscreen API",
        "date": "4 January 2012",
        "status": "ED",
        "publisher": "W3C"
    },
    "GEOLOCATION-API": {
        "authors": [
            "Andrei Popescu"
        ],
        "href": "http://www.w3.org/TR/2012/PR-geolocation-API-20120510",
        "title": "Geolocation API Specification",
        "date": "10 May 2012",
        "status": "PR",
        "publisher": "W3C"
    },
    "GEOPRIV-ARCH": "Barnes, R. Lepinski, M. Cooper, A. Morris, J. Tschofenig, H. Schulzrinne, H. <a href = 'http://tools.ietf.org/html/draft-ietf-geopriv-arch-01'><cite>An Architecture for Location and Location Privacy in Internet Applications</cite></a> 29 October 2009. URL: <a href=\"http://tools.ietf.org/html/draft-ietf-geopriv-arch-01\">http://tools.ietf.org/html/draft-ietf-geopriv-arch-01</a>",
    "GEOLOCATION-PRIVACY": "Marcos Cáceres <a href=\"http://www.w3.org/2010/api-privacy-ws/papers/privacy-ws-21.pdf\"><cite>Privacy of Geolocation Implementations</cite></a>, \"W3C Workshop on Privacy for Advanced Web APIs\" paper, 12/13 July 2010. URL: <a href=\"http://www.w3.org/2010/api-privacy-ws/papers/privacy-ws-21.pdf\">http://www.w3.org/2010/api-privacy-ws/papers/privacy-ws-21.pdf</a>",
    "GETUSERMEDIA": {
        "authors": [
            "D. Burnett",
            "A. Narayanan"
        ],
        "href": "http://www.w3.org/TR/2012/WD-mediacapture-streams-20120628/",
        "title": "Media Capture and Streams",
        "date": "28 June 2012",
        "status": "WD",
        "publisher": "W3C"
    },
    "GRDDL": {
        "authors": [
            "Dan Connolly"
        ],
        "href": "http://www.w3.org/TR/2007/REC-grddl-20070911",
        "title": "Gleaning Resource Descriptions from Dialects of Languages (GRDDL)",
        "date": "11 September 2007",
        "status": "REC",
        "publisher": "W3C"
    },
    "GRDDL-PRIMER": {
        "authors": [
            "Harry Halpin",
            "Ian Davis"
        ],
        "href": "http://www.w3.org/TR/2007/NOTE-grddl-primer-20070628",
        "title": "GRDDL Primer",
        "date": "28 June 2007",
        "status": "NOTE",
        "publisher": "W3C"
    },
    "GRDDL-SCENARIOS": {
        "authors": [
            "Fabien Gandon"
        ],
        "href": "http://www.w3.org/TR/2007/NOTE-grddl-scenarios-20070406",
        "title": "GRDDL Use Cases: Scenarios of extracting RDF data from XML documents",
        "date": "6 April 2007",
        "status": "NOTE",
        "publisher": "W3C"
    },
    "GRDDL-TESTS": {
        "authors": [
            "Chimezie Ogbuji"
        ],
        "href": "http://www.w3.org/TR/2007/REC-grddl-tests-20070911",
        "title": "GRDDL Test Cases",
        "date": "11 September 2007",
        "status": "REC",
        "publisher": "W3C"
    },
    "GSM-SMS": {
        "authors": [
            "3G Partnership Project"
        ],
        "href": "http://www.3gpp.org/ftp/Specs/archive/03_series/03.40/0340-750.zip",
        "title": "Technical realization of the Short Message Service (SMS)",
        "date": "11 January 2002",
        "status": "3GPP 0340-750"
    },
    "HASH-IN-URI": {
        "authors": [
            "T.V. Raman",
            "Ashok Malhotra"
        ],
        "href": "http://www.w3.org/2001/tag/2011/01/HashInURI-20110115",
        "title": "Repurposing the Hash Sign for the New Web",
        "date": "15 January 2011",
        "status": "Putative TAG Finding"
    },
    "HCLS-KB": {
        "authors": [
            "Eric Prud'hommeaux",
            "M. Scott Marshall"
        ],
        "href": "http://www.w3.org/TR/2008/NOTE-hcls-kb-20080604",
        "title": "A Prototype Knowledge Base for the Life Sciences",
        "date": "4 June 2008",
        "status": "NOTE",
        "publisher": "W3C"
    },
    "HCLS-SENSELAB": {
        "authors": [
            "Kei-Hoi Cheung",
            "Matthias Samwald"
        ],
        "href": "http://www.w3.org/TR/2008/NOTE-hcls-senselab-20080604",
        "title": "Experiences with the conversion of SenseLab databases to RDF/OWL",
        "date": "4 June 2008",
        "status": "NOTE",
        "publisher": "W3C"
    },
    "HIGHRES-TIME": "Jatinder Mann. <a href=\"http://dvcs.w3.org/hg/webperf/raw-file/tip/specs/HighResolutionTime/Overview.html\"><cite>High Resolution Time Specification</cite> Editors Draft, Oct 18 2012. URL: <a href=\"http://dvcs.w3.org/hg/webperf/raw-file/tip/specs/HighResolutionTime/Overview.html\">http://dvcs.w3.org/hg/webperf/raw-file/tip/specs/HighResolutionTime/Overview.html</a>",
    "HLINK": {
        "authors": [
            "Steven Pemberton",
            "Masayasu Ishikawa"
        ],
        "href": "http://www.w3.org/TR/2002/WD-hlink-20020913",
        "title": "HLink: Link recognition for the XHTML Family",
        "date": "13 September 2002",
        "status": "WD",
        "publisher": "W3C"
    },
    "HMAC": "H. Krawczyk, M. Bellare, R. Canetti. <a href=\"http://www.ietf.org/rfc/rfc2104.txt\"><cite>HMAC: Keyed-Hashing for Message Authentication</cite></a>. February 1997. IETF RFC 2104.  URL: <a href=\"http://www.ietf.org/rfc/rfc2104.txt\">http://www.ietf.org/rfc/rfc2104.txt</a>",
    "HMAC-Security": "C. Rechberger, V. Rijmen. <a href=\"http://www.jucs.org/jucs_14_3/new_results_on_nmac/jucs_14_3_0347_0376_rechberger.pdf\"><cite>New Results on NMAC/HMAC when Instantiated with Popular Hash Functions</cite></a>. 2 January 2008. Journal of Universal Computer Science, vol. 14, no. 3 (2008), 347-376.  URL: <a href=\"http://www.jucs.org/jucs_14_3/new_results_on_nmac/jucs_14_3_0347_0376_rechberger.pdf\">http://www.jucs.org/jucs_14_3/new_results_on_nmac/jucs_14_3_0347_0376_rechberger.pdf</a>",
    "HMRMC": "<a href=\"http://www.hmrc.gov.uk/softwaredevelopers/index.htm\"><cite>HM Revenue and customs</cite></a> Her Majesty's Revenue and Customs. URL: <a href=\"http://www.hmrc.gov.uk/softwaredevelopers/index.htm\">http://www.hmrc.gov.uk/softwaredevelopers/index.htm</a> <br> Sample response message with XML signature: <a href=\"http://www.hmrc.gov.uk/ebu/responsemessages.pdf\">http://www.hmrc.gov.uk/ebu/responsemessages.pdf</a>",
    "HSL": "Steven Pemberton. <a href=\"http://www.cwi.nl/~steven/css/hsl.html\"><cite>HSL: light vs saturation.</cite></a> 19 November 1998. URL: <a href=\"http://www.cwi.nl/~steven/css/hsl.html\">http://www.cwi.nl/~steven/css/hsl.html</a> ",
    "HTML-DESIGN-PRINCIPLES": {
        "authors": [
            "Anne van Kesteren",
            "Maciej Stachowiak"
        ],
        "href": "http://www.w3.org/TR/2007/WD-html-design-principles-20071126",
        "title": "HTML Design Principles",
        "date": "26 November 2007",
        "status": "WD",
        "publisher": "W3C"
    },
    "HTML-LAN": {
        "authors": [
            "M. T. Carrasco Benitez"
        ],
        "href": "http://www.w3.org/TR/1998/NOTE-html-lan-19980313",
        "title": "Primary Language in HTML",
        "date": "13 March 1998",
        "status": "NOTE",
        "publisher": "W3C"
    },
    "HTML32": {
        "authors": [
            "David Raggett"
        ],
        "href": "http://www.w3.org/TR/REC-html32-19970114",
        "title": "HTML 3.2 Reference Specification",
        "date": "14 January 1997",
        "status": "REC",
        "publisher": "W3C"
    },
    "HTML40": {
        "authors": [
            "Ian Jacobs",
            "David Raggett",
            "Arnaud Le Hors"
        ],
        "href": "http://www.w3.org/TR/1998/REC-html40-19980424",
        "title": "HTML 4.0 Specification",
        "date": "24 April 1998",
        "status": "REC",
        "publisher": "W3C"
    },
    "HTML40-MOBILE": {
        "authors": [
            "Shin'ichi Matsui"
        ],
        "etAl": true,
        "href": "http://www.w3.org/TR/1999/NOTE-html40-mobile-19990315",
        "title": "HTML 4.0 Guidelines for Mobile Access",
        "date": "15 March 1999",
        "status": "NOTE",
        "publisher": "W3C"
    },
    "HTML401": {
        "authors": [
            "David Raggett",
            "Ian Jacobs",
            "Arnaud Le Hors"
        ],
        "href": "http://www.w3.org/TR/1999/REC-html401-19991224",
        "title": "HTML 4.01 Specification",
        "date": "24 December 1999",
        "status": "REC",
        "publisher": "W3C"
    },
    "HTML5": {
        "authors": [
            "Robin Berjon"
        ],
        "etAl": true,
        "href": "http://www.w3.org/TR/html5/",
        "title": "HTML5",
        "date": "17 December 2012",
        "status": "CR",
        "publisher": "W3C"
    },    
    "HTML5-20121217": {
        "authors": [
            "Robin Berjon"
        ],
        "etAl": true,
        "href": "http://www.w3.org/TR/2012/CR-html5-20121217/",
        "title": "HTML5.",
        "date": "17 December 2012",
        "status": "CR",
        "publisher": "W3C"
    },
    "HTML5-20121025": {
        "authors": [
            "Ian Hickson",
            "David Hyatt"
        ],
        "href": "http://www.w3.org/TR/2012/WD-html5-20121025/",
        "title": "HTML5",
        "date": "25 October 2012",
        "status": "WD",
        "publisher": "W3C"
    },
    "HTML5-DIFF": {
        "authors": [
            "Anne van Kesteren"
        ],
        "href": "http://www.w3.org/TR/2009/WD-html5-diff-20090212",
        "title": "HTML 5 differences from HTML 4",
        "date": "12 February 2009",
        "status": "WD",
        "publisher": "W3C"
    },
    "HTML5-PUBNOTES": {
        "authors": [
            "Michael Smith"
        ],
        "href": "http://www.w3.org/TR/2008/NOTE-html5-pubnotes-20080610",
        "title": "HTML 5 Publication Notes",
        "date": "10 June 2008",
        "status": "NOTE",
        "publisher": "W3C"
    },
    "HTML-DEVICE": {
        "authors": [
            "Ian Hickson"
        ],
        "href": "http://dev.w3.org/html5/html-device/",
        "title": "HTML Device",
        "date": "9th September 2010",
        "status": "ED",
        "publisher": "W3C"
    },
    "HTMLICCPROF": "Apple Computer with input from Microsoft Corporation. <a href=\"http://www.apple.com/colorsync/benefits/web/icc-profiles.html\"><cite>Proposal for HTML support of ICC profiles.</cite></a> URL: <a href=\"http://www.apple.com/colorsync/benefits/web/icc-profiles.html\">http://www.apple.com/colorsync/benefits/web/icc-profiles.html</a> ",
    "HTTP-IN-RDF": {
        "authors": [
            "Carlos A Velasco",
            "Johannes Koch",
            "Shadi Abou-Zahra"
        ],
        "href": "http://www.w3.org/TR/2008/WD-HTTP-in-RDF-20080908",
        "title": "HTTP Vocabulary in RDF",
        "date": "8 September 2008",
        "status": "WD",
        "publisher": "W3C"
    },
    "HTTP-NG-TESTBED": {
        "authors": [
            "Daniel Veillard"
        ],
        "href": "http://www.w3.org/TR/1998/NOTE-HTTP-NG-testbed-19980710",
        "title": "Design of HTTP-ng Testbed",
        "date": "10 July 1998",
        "status": "NOTE",
        "publisher": "W3C"
    },
    "HTTP11": {
        "authors": [
            "R. Fielding"
        ],
        "etAl": true,
        "href": "http://www.ietf.org/rfc/rfc2616.txt",
        "title": "Hypertext Transfer Protocol - HTTP/1.1",
        "date": "June 1999",
        "status": "RFC 2616",
        "publisher": "IETF"
    },
    "HTTP-TLS": {
        "authors": [
            "E. Rescorla"
        ],
        "href": "http://www.ietf.org/rfc/rfc2818.txt",
        "title": "HTTP Over TLS",
        "date": "May 2000",
        "status": "RFC 2818",
        "publisher": "IETF"
    },
    "HunterZhan": "Hunter, Jane; Zhan, Zhimin. <a href=\"http://archive.dstc.edu.au/RDU/staff/jane-hunter/PNG/paper.html\">&ldquo;An Indexing and Querying System for Online Images Based on the PNG Format and Embedded Metadata&rdquo;</a> in: <cite>ARLIS/ANZ Conference.</cite> Sep 1999. Brisbane, Australia. URL: <a href=\"http://archive.dstc.edu.au/RDU/staff/jane-hunter/PNG/paper.html\">http://archive.dstc.edu.au/RDU/staff/jane-hunter/PNG/paper.html</a> ",
    "HTML-RDFA": {
        "authors": [
            "Manu Sporny"
        ],
        "etAl": true,
        "href": "http://www.w3.org/TR/2011/WD-rdfa-in-html-20110525/",
        "title": "HTML+RDFa 1.1",
        "date": "25 May 2011",
        "status": "WD",
        "publisher": "W3C"
    },
    "I18N-GUIDE-FRAMEWORK": {
        "authors": [
            "Richard Ishida"
        ],
        "href": "http://www.w3.org/TR/2003/WD-i18n-guide-framework-20030417",
        "title": "Framework Document for i18n Guidelines 1.0",
        "date": "17 April 2003",
        "status": "WD",
        "publisher": "W3C"
    },
    "ID-MGM": "Rundle, M. <a href = 'http://identityproject.lse.ac.uk/mary.pdf'><cite>International Data Protection and Digitial Identity Management Tools</cite></a> Internet Governance Forum 2006 - Athens, Privacy Workshop I. 31 October 2006. URL: http://identityproject.lse.ac.uk/mary.pdf ",
    "IEEE1363": "<a href=\"http://grouper.ieee.org/groups/1363/\"><cite>IEEE 1363: Standard Specifications for Public Key Cryptography</cite></a>. August 2000.  URL: <a href=\"http://grouper.ieee.org/groups/1363/\">http://grouper.ieee.org/groups/1363/</a>",
    "IEEE1588": "<a href=\"http://grouper.ieee.org/groups/1588/\"><cite>IEEE 1588-2008: A Precision Clock Synchronization Protocol for Networked Measurement and Control Systems</cite></a>. 24 July 2008. URL: <a href=\"http://grouper.ieee.org/groups/1588/\">http://grouper.ieee.org/groups/1588/</a>",
    "IEEE802-1AS": "Geoff Garner. <a href=\"http://ieee802.org/1/pages/802.1as.html\"><cite>IEEE 802.1AS - Timing and Synchronization</cite></a>. 30 March 2011. IEEE Standard. URL: <a href=\"http://ieee802.org/1/pages/802.1as.html\">http://ieee802.org/1/pages/802.1as.html</a>",
    "IEEE802-3": "<cite>IEEE 802.3: Carrier sense multiple access with Collision Detection (CSMA/CD) Access Method and Physical Layer Specifications</cite>. December 2008.",
    "I18N-HTML-TECH-BIDI": {
        "authors": [
            "Richard Ishida"
        ],
        "href": "http://www.w3.org/TR/2007/WD-i18n-html-tech-bidi-20070606",
        "title": "Internationalization Best Practices: Handling Right-to-left Scripts in XHTML and HTML Content",
        "date": "6 June 2007",
        "status": "WD",
        "publisher": "W3C"
    },
    "I18N-HTML-TECH-CHAR": {
        "authors": [
            "Richard Ishida"
        ],
        "href": "http://www.w3.org/TR/2004/WD-i18n-html-tech-char-20040509",
        "title": "Authoring Techniques for XHTML &amp; HTML Internationalization: Characters and Encodings 1.0",
        "date": "9 May 2004",
        "status": "WD",
        "publisher": "W3C"
    },
    "I18N-HTML-TECH-LANG": {
        "authors": [
            "Richard Ishida"
        ],
        "href": "http://www.w3.org/TR/2007/NOTE-i18n-html-tech-lang-20070412",
        "title": "Internationalization Best Practices: Specifying Language in XHTML &amp; HTML Content",
        "date": "12 April 2007",
        "status": "NOTE",
        "publisher": "W3C"
    },
    "IANA-SRVPORT-REG": "<a href='http://www.iana.org/form/ports-services'>IANA Service Name and Transport Protocol Port Number Registry</a>. URL: <a href='http://www.iana.org/form/ports-services'>http://www.iana.org/form/ports-services</a>",
    "IANA-TSV": {
        "authors": [
            "Paul Lindner"
        ],
        "href": "http://www.iana.org/assignments/media-types/text/tab-separated-values",
        "title": "Definition of tab-separated-values (tsv)",
        "date": "June 1993",
        "status": "IANA Media Type Registration"
    },
    "ICC32": "<a href=\"http://www.color.org/icc32.pdf\"><cite>ICC Profile Format Specification, version 3.2.</cite></a> 1995. URL: <a href=\"http://www.color.org/icc32.pdf\">http://www.color.org/icc32.pdf</a>",
    "ICC42": "<a href=\"http://color.org/ICC1v42_2006-05.pdf\"><cite>Image technology colour management &#8212; Architecture, profile format, and data structure.</cite></a> International Color Consortium. Specification ICC.1:2004-10 (Profile version 4.2.0.0) With errata incorporated, 5/22/2006. URL: <a href=\"http://color.org/ICC1v42_2006-05.pdf\">http://color.org/ICC1v42_2006-05.pdf</a> ",
    "ICE": {
        "authors": [
            "J. Rosenberg"
        ],
        "href": "http://tools.ietf.org/html/rfc5245",
        "title": "Interactive Connectivity Establishment (ICE): A Protocol for Network Address Translator (NAT) Traversal for Offer/Answer Protocols",
        "date": "April 2010",
        "status": "RFC 5245",
        "publisher": "IETF"
    },
    "ILU-REQUESTOR": {
        "authors": [
            "Paul Everitt"
        ],
        "href": "http://www.w3.org/TR/WD-ilu-requestor-960307",
        "title": "The ILU Requester: Object Services in HTTP Servers",
        "date": "7 March 1996",
        "status": "NOTE",
        "publisher": "W3C"
    },
    "IMAGEMAP": {
        "authors": [
            "Ian Graham"
        ],
        "href": "http://www.w3.org/TR/NOTE-imagemap",
        "title": "Imagemapped Images and Image-Incapable User Agents",
        "date": "27 November 1996",
        "status": "NOTE",
        "publisher": "W3C"
    },
    "INDEXEDDB": {
        "authors": [
            "Nikunj Mehta",
            "Jonas Sicking",
            "Eliot Graff",
            "Andrei Popescu",
            "Jeremy Orlow"
        ],
        "href": "http://www.w3.org/TR/2012/WD-IndexedDB-20120524/",
        "title": "Indexed Database API",
        "date": "24 May 2012",
        "status": "LCWD",
        "publisher": "W3C"
    },
    "INKML": {
        "authors": [
            "Stephen M. Watt",
            "Max Froumentin",
            "Yi-Min Chee"
        ],
        "href": "http://www.w3.org/TR/2006/WD-InkML-20061023",
        "title": "Ink Markup Language (InkML)",
        "date": "23 October 2006",
        "status": "WD",
        "publisher": "W3C"
    },
    "INKREQS": {
        "authors": [
            "Yi-Min Chee",
            "Sai Prasad"
        ],
        "href": "http://www.w3.org/TR/2003/NOTE-inkreqs-20030122",
        "title": "Requirements for the Ink Markup Language",
        "date": "22 January 2003",
        "status": "NOTE",
        "publisher": "W3C"
    },
    "IRI": {
        "authors": [
            "M. Duerst",
            "M. Suignard"
        ],
        "href": "http://www.ietf.org/rfc/rfc3987.txt",
        "title": "Internationalized Resource Identifiers (IRI)",
        "date": "January 2005",
        "status": "RFC 3987",
        "publisher": "IETF"
    },
    "ISO10646": "<cite>Information Technology - Universal Multiple- Octet Coded CharacterSet (UCS) - Part 1: Architecture and Basic Multilingual Plane.</cite> ISO/IEC10646-1:1993. The current specification also takes into consideration the first five amendments to ISO/IEC 10646-1:1993. Useful &lt;a href=&quot;http://www.egt.ie/standards/iso10646/ucs-roadmap.html&quot;&gt;roadmaps&lt;/a&gt;show which scripts sit at which numeric ranges.",
    "ISO15924": "<cite>Code for the representation of names of scripts.</cite> International Organization for Standardization. 1998. ISO 15924:1998. Draft International Standard",
    "ISO18033-2": "<cite>Information technology -- Security techniques -- Encryption algorithms -- Part 2: Asymmetric ciphers</cite>, International Organization for Standardization.  18033-2:2006. May 2006. URL: <a href=\"http://www.iso.org/iso/home.htm\">http://www.iso.org/iso/home.htm</a>.",
    "ISO8601": "<cite>Representation of dates and times.</cite> International Organization for Standardization. 2004. ISO 8601:2004. URL: <a href=\"http://www.iso.org/iso/catalogue_detail?csnumber=40874\">http://www.iso.org/iso/catalogue_detail?csnumber=40874</a> ",
    "ISO9070": "<cite>Registration procedures for public text owner identifiers.</cite> International Organization for Standardization. 1990. ISO 9070:1990. URL: <a href=\"http://www.iso.org/iso/catalogue_detail.htm?csnumber=16644\">http://www.iso.org/iso/catalogue_detail.htm?csnumber=16644</a> ",
    "ISO8879": "<a href=\"http://www.iso.ch/cate/d16387.html\"><cite>Information Processing -- Text and Office Systems -- Standard Generalized Markup Language (SGML).</cite></a> ISO 8879:1986. URL: <a href=\"http://www.iso.ch/cate/d16387.html\">http://www.iso.ch/cate/d16387.html</a> ",
    "ITS": {
        "authors": [
            "Felix Sasaki",
            "Christian Lieske"
        ],
        "href": "http://www.w3.org/TR/2007/REC-its-20070403",
        "title": "Internationalization Tag Set (ITS) Version 1.0",
        "date": "3 April 2007",
        "status": "REC",
        "publisher": "W3C"
    },
    "ITSREQ": {
        "authors": [
            "Yves Savourel"
        ],
        "href": "http://www.w3.org/TR/2006/WD-itsreq-20060518",
        "title": "Internationalization and Localization Markup Requirements",
        "date": "18 May 2006",
        "status": "WD",
        "publisher": "W3C"
    },
    "ITUMCC": "<cite>List of Mobile Countries or Geographical Region Codes.</cite> International Telecommunication Union. 2007. URL: <a href='http://www.itu.int/publ/T-SP-E.212A-2007/en'>http://www.itu.int/publ/T-SP-E.212A-2007/en</a>",
    "ITUMNC": "<cite>Mobile Network Codes (MNC) for The International Identification Plan for Public Networks and Subscriptions.</cite> International Telecommunication Union. 2009. URL: <a href='http://www.itu.int/publ/T-SP-E.212B-2009/en'>http://www.itu.int/publ/T-SP-E.212B-2009/en</a>",
    "JIGSAW": "Jigsaw Team (Yves Lafon &amp; Benoit Mahe). <a href=\"http://www.w3.org/Jigsaw/Doc/Programmer/design.html\"><cite>Jigsaw 2.0 internal design.</cite></a> July 1999. URL: <a href=\"http://www.w3.org/Jigsaw/Doc/Programmer/design.html\">http://www.w3.org/Jigsaw/Doc/Programmer/design.html</a> ",
    "JIS4051": "<cite>Formatting rules for Japanese documents (&#12302;&#26085;&#26412;&#35486;&#25991;&#26360;&#12398;&#32068;&#29256;&#26041;&#27861;&#12303;).</cite> Japanese Standards Association. 2004. JIS X 4051:2004. In Japanese",
    "JISX4051": "<cite>Line composition rules for Japanese documents.</cite> Japanese Standards Association. 1995. JIS X 4051-1995. In Japanese",
    "JLREQ": {
        "authors": [
            "Kenzou Onozawa"
        ],
        "etAl": true,
        "href": "http://www.w3.org/TR/2008/WD-jlreq-20081015",
        "title": "Requirements of Japanese Text Layout",
        "date": "15 October 2008",
        "status": "WD",
        "publisher": "W3C"
    },
    "JPEG": "Hamilton, Eric. <a href=\"http://www.w3.org/Graphics/JPEG/jfif3.pdf\"><cite>JPEG File Interchange Format.</cite></a> Sep 1992. URL: <a href=\"http://www.w3.org/Graphics/JPEG/jfif3.pdf\">http://www.w3.org/Graphics/JPEG/jfif3.pdf</a> C-Cube Microsystems. Milpitas, CA, USA.",
    "JPEG2000": {
        "authors": [
            "Joint Photographers Expert Group (JPEG)"
        ],
        "href": "http://www.jpeg.org/cd15444-1.pdf",
        "title": "Jpeg 2000 image coding system",
        "date": "9 Dec 1999",
        "status": "Report (draft) ISO/IEC CD15444-1:1999"
    },
    "JAX-RS": "M. Hadley and P. Sandoz, Eds., JAX-RS: Java API for RESTful Web Services Version 1.0. Sun Microsystems Inc., 08-Sep-2008.<a href=\"http://download.oracle.com/otn-pub/jcp/jaxrs-1.0-fr-eval-oth-JSpec/jaxrs-1.0-final-spec.pdf\"><cite>JAX-RS: Java API for RESTful Web Services Version 1.0</cite></a>",
    "JSON-LD": {
        "authors": [
            "Manu Sporny"
        ],
        "etAl": true,
        "href": "http://json-ld.org/spec/latest/",
        "title": "JSON-LD - Linked Data Expression in JSON",
        "date": "15 October 2010",
        "status": "Unofficial Draft"
    },
    "KnowPrivacy": "Joshua Gomez; Travis Pinnick; Ashkan Soltani. <a href=\"http://www.knowprivacy.org/report/KnowPrivacy_Final_Report.pdf\"><cite>KnowPrivacy.</cite></a> 1 June 2009. URL: <a href=\"http://www.knowprivacy.org/report/KnowPrivacy_Final_Report.pdf\">http://www.knowprivacy.org/report/KnowPrivacy_Final_Report.pdf</a> ",
    "KUIL": {
        "authors": [
            "Kormann",
            "Thierry"
        ],
        "href": "http://www.inria.fr/koala/kuil/index.html",
        "title": "KUIL, the Koala User Interface Language",
        "date": "Sep 1999",
        "status": "Software package"
    },
    "LANGCULTTYPE": "John D. Berry, Ed. <cite>Language Culture Type.</cite> Graphis. 2001. ISBN 1-932026-01-0.",
    "LBASE": {
        "authors": [
            "Ramanathan V. Guha",
            "Patrick Hayes"
        ],
        "href": "http://www.w3.org/TR/2003/NOTE-lbase-20031010",
        "title": "LBase: Semantics for Languages of the Semantic Web",
        "date": "10 October 2003",
        "status": "NOTE",
        "publisher": "W3C"
    },
    "LDAP-DN": "K. Zeilenga. <a href=\"http://www.ietf.org/rfc/rfc4514.txt\"><cite>Lightweight Directory Access Protocol : String Representation of Distinguished Names</cite></a>. June 2006. IETF RFC 4514. URL: <a href=\"http://www.ietf.org/rfc/rfc4514.txt\">http://www.ietf.org/rfc/rfc4514.txt</a>",
    "LEIRI": {
        "authors": [
            "Richard Tobin",
            "Norman Walsh",
            "Henry S. Thompson"
        ],
        "href": "http://www.w3.org/TR/2008/NOTE-leiri-20081103",
        "title": "Legacy extended IRIs for XML resource identification",
        "date": "3 November 2008",
        "status": "NOTE",
        "publisher": "W3C"
    },
    "LEXICON-REQS": {
        "authors": [
            "Paolo Baggia",
            "Frank Scahill"
        ],
        "href": "http://www.w3.org/TR/2004/WD-lexicon-reqs-20041029",
        "title": "Pronunciation Lexicon Specification (PLS) Version 1.0 Requirements",
        "date": "29 October 2004",
        "status": "WD",
        "publisher": "W3C"
    },
    "LIC-PRIV": "Robin Berjon. <a href='http://dev.w3.org/2009/dap/docs/privacy-license.html'><cite>License-based Privacy: Technical Aspects.</cite></a> 19 April 2010. W3C-Internal Document. URL: <a href='http://dev.w3.org/2009/dap/docs/privacy-license.html'>http://dev.w3.org/2009/dap/docs/privacy-license.html</a> ",
    "LINKED-DATA": {
        "authors": [
            "Tim Berners-Lee"
        ],
        "href": "http://www.w3.org/DesignIssues/LinkedData.html",
        "title": "Linked Data Design Issues",
        "date": "27 July 2006",
        "status": "W3C-Internal Document",
        "publisher": "W3C"
    },
    "LINKED-DATA-PLATFORM": {
        "authors": [
            "Steve Speicher"
        ],
        "etAl": true,
        "href": "http://www.w3.org/TR/ldp/",
        "title": "Linked Data Platform 1.0",
        "date": "25 October 2012",
        "status": "WD",
        "publisher": "W3C"
    },
    "LLD-UC": {
        "authors": [
            "D. Vila Suero"
        ],
        "href": "http://www.w3.org/2005/Incubator/lld/XGR-lld-usecase-20111025/",
        "title": "Library Linked Data Incubartor Group: Use Cases",
        "date": "25 October 2011",
        "status": "W3C Incubator Group Report",
        "publisher": "W3C"
    },
    "LTLI": {
        "authors": [
            "Felix Sasaki"
        ],
        "href": "http://www.w3.org/TR/2006/WD-ltli-20060612",
        "title": "Language Tags and Locale Identifiers for the World Wide Web",
        "date": "12 June 2006",
        "status": "WD",
        "publisher": "W3C"
    },
    "MATHML": {
        "authors": [
            "Patrick Ion",
            "Robert Miner"
        ],
        "href": "http://www.w3.org/1999/07/REC-MathML-19990707",
        "title": "Mathematical Markup Language (MathML) 1.01 Specification",
        "date": "7 July 1999",
        "status": "REC",
        "publisher": "W3C"
    },
    "MATHML-BVAR": {
        "authors": [
            "Stan Devitt",
            "Michael Kohlhase"
        ],
        "href": "http://www.w3.org/TR/2003/NOTE-mathml-bvar-20031110",
        "title": "Bound Variables in MathML",
        "date": "10 November 2003",
        "status": "NOTE",
        "publisher": "W3C"
    },
    "MATHML-FOR-CSS": {
        "authors": [
            "David Carlisle"
        ],
        "etAl": true,
        "href": "http://www.w3.org/TR/2007/WD-mathml-for-css-20071214",
        "title": "A MathML for CSS profile",
        "date": "14 December 2007",
        "status": "WD",
        "publisher": "W3C"
    },
    "MATHML-TYPES": {
        "authors": [
            "Stan Devitt",
            "Michael Kohlhase",
            "Max Froumentin"
        ],
        "href": "http://www.w3.org/TR/2003/NOTE-mathml-types-20031110",
        "title": "Structured Types in MathML 2.0",
        "date": "10 November 2003",
        "status": "NOTE",
        "publisher": "W3C"
    },
    "MATHML-UNITS": {
        "authors": [
            "Douglas Wilhelm Harder",
            "Stan Devitt"
        ],
        "href": "http://www.w3.org/TR/2003/NOTE-mathml-units-20031110",
        "title": "Units in MathML",
        "date": "10 November 2003",
        "status": "NOTE",
        "publisher": "W3C"
    },
    "MATHML2": {
        "authors": [
            "Nico Poppelier"
        ],
        "etAl": true,
        "href": "http://www.w3.org/TR/2003/REC-MathML2-20031021",
        "title": "Mathematical Markup Language (MathML) Version 2.0 (Second Edition)",
        "date": "21 October 2003",
        "status": "REC",
        "publisher": "W3C"
    },
    "MATHML3": {
        "authors": [
            "Patrick Ion",
            "David Carlisle",
            "Robert Miner"
        ],
        "href": "http://www.w3.org/TR/2008/WD-MathML3-20081117",
        "title": "Mathematical Markup Language (MathML) Version 3.0",
        "date": "17 November 2008",
        "status": "WD",
        "publisher": "W3C"
    },
    "MCINTOSH-WRAP": " Michael McIntosh; Paula Austel. <cite>XML signature element wrapping attacks and countermeasures.</cite> In Workshop on Secure Web Services, 2005",
    "MDN-SETCAPTURE": "Shepherd, Eric; et. al. <a href='https://developer.mozilla.org/en/DOM/element.setCapture'><cite>element.setCapture</cite></a> 12 Nov 2010. Mozilla Developer Network. URL: <a href='https://developer.mozilla.org/en/DOM/element.setCapture'>https://developer.mozilla.org/en/DOM/element.setCapture</a>",
    "MDNS": {
        "authors": [
            "S. Cheshire",
            "M. Krochmal"
        ],
        "href": "http://files.multicastdns.org/draft-cheshire-dnsext-multicastdns.txt",
        "title": "Multicast DNS",
        "date": "14 February 2011",
        "status": "IETF Draft",
        "publisher": "IETF"
    },
    "MEDIA-ANNOT-REQS": "WonSuk Lee; Felix Sasaki; Tobias B&#252;rger; V&eacute;ronique Malais&eacute;. <a href=\"http://www.w3.org/TR/2010/WD-media-annot-reqs-20100121/\"><cite>Use Cases and Requirements for Ontology and API for Media Object 1.0.</cite></a>W3C Working Draft 21 January 2010. URL: <a href=\"http://www.w3.org/TR/2010/WD-media-annot-reqs-20100121/\">http://www.w3.org/TR/2010/WD-media-annot-reqs-20100121/</a> ",
    "MEDIA-FRAGMENT": {
        "authors": [
            "R. Troncy",
            "E. Mannens",
            "Silvia Pfeiffer and Davy Van Deursen"
        ],
        "href": "http://www.w3.org/TR/2010/WD-media-frags-20100624",
        "title": "Media Fragments URI 1.0",
        "date": "18 November 2010",
        "status": "REC",
        "publisher": "W3C"
    },
    "MEDIA-FRAGMENTS": "Raphael Troncy; Erik Mannens; Silvia Pfeiffer and Davy Van Deursen. <a href=\"http://www.w3.org/TR/2011/WD-media-frags-20110317/\"><cite>Media Fragments URI 1.0</a>. W3C Working Draft 17 March 2011.</cite> URL: <a href=\"http://www.w3.org/TR/2011/WD-media-frags-20110317/\">http://www.w3.org/TR/2011/WD-media-frags-20110317/</a> ",
    "MEDIA-FRAGMENTS-REQS": "Raphael Troncy; Erik Mannens. <a href=\"http://www.w3.org/TR/2009/WD-media-frags-reqs-20091217\"><cite>Use cases and requirements for Media Fragments</a>. W3C Working Draft 17 December 2009.</cite> URL: <a href=\"http://www.w3.org/TR/2009/WD-media-frags-reqs-20091217\">http://www.w3.org/TR/2009/WD-media-frags-reqs-20091217</a> ",
    "MEDIAACCESSEVENTS": {
        "authors": [
            "Ola Andersson",
            "Jean-Claude Dufourd",
            "Roland Lundblad"
        ],
        "href": "http://www.w3.org/TR/2006/WD-MediaAccessEvents-20061013",
        "title": "Media Access Events",
        "date": "13 October 2006",
        "status": "WD",
        "publisher": "W3C"
    },
    "MEDIACAPTURE-API": "Dzung D Tran; Ilkka Oksanen; Ingmar Kliche. <a href='http://dev.w3.org/2009/dap/camera/Overview-API.html'><cite>The Media Capture API</cite></a> 3 September 2010. W3C Editors Draft. (Work in progress.) URL: <a href='http://dev.w3.org/2009/dap/camera/Overview-API.html'>http://dev.w3.org/2009/dap/camera/Overview-API.html</a> ",
    "MEDIAONT": {
        "authors": [
            "WonSuk Lee",
            "et. al"
        ],
        "href": "http://www.w3.org/TR/2012/REC-mediaont-10-20120209/",
        "title": "Ontology for Media Resources 1.0",
        "date": "9 February 2012",
        "status": "REC",
        "publisher": "W3C"
    },
    "MEDIAONT-API": {
        "authors": [
            "WonSuk Lee",
            "Florian Stegmaier",
            "Chris Poppe"
        ],
        "href": "http://www.w3.org/TR/2010/WD-mediaont-api-1.0-20100608",
        "title": "API for Media Resource 1.0",
        "date": "8 June 2010",
        "status": "WD",
        "publisher": "W3C"
    },
    "MEDIAQ": "Håkon Wium Lie; et al. <a href=\"http://www.w3.org/TR/2009/CR-css3-mediaqueries-20090915/\"><cite>Media Queries.</cite></a>. W3C Candidate Recommendation. (Work in progress.) URL: <a href=\"http://www.w3.org/TR/2009/CR-css3-mediaqueries-20090915/\">http://www.w3.org/TR/2009/CR-css3-mediaqueries-20090915/</a> ",
    "MESSAGING-API": "Suresh Chitturi, Daniel Coloma, Max Froumentin, Maria Angeles Oteo, Niklas Widell. <a href='http://dev.w3.org/2009/dap/messaging/'><cite>The Messaging API.</cite></a> 23 August 2010. W3C Editors' Draft. (Work in progress.) URL: <a href='http://dev.w3.org/2009/dap/messaging/'>http://dev.w3.org/2009/dap/messaging/</a>",
    "MICRODATA": "<cite><a href=\"http://www.w3.org/TR/2012/WD-microdata-20120329/\">HTML Microdata</a></cite> Ian Hickson Editor. W3C Working Draft. (Work in progress). 29 March 2012. This edition of the HTML Microdata specification is http://www.w3.org/TR/2012/WD-microdata-20120329/. The <a href=\"http://www.w3.org/TR/microdata/\">latest edition of HTML Microdata</a> is available at http://www.w3.org/TR/microdata/",
    "MICRODATA-RDF": "<cite><a href=\"http://www.w3.org/TR/2012/NOTE-microdata-rdf-20120308/\">Microdata to RDF</a></cite> Gregg Kellogg Editor. W3C Note. 08 March 2012. This edition of the HTML Microdata specification is http://www.w3.org/TR/2012/NOTE-microdata-rdf-20120308/. The <a href=\"http://www.w3.org/TR/microdata-rdf/\">latest edition of HTML Microdata</a> is available at http://www.w3.org/TR/microdata-rdf/",
    "MICROFORMATS": "<a href='http://microformats.org'><cite>Microformats</cite></a>. URL: <a href='http://microformats.org'>http://microformats.org</a> ",
    "MIDI": "<a href=\"http://www.midi.org/techspecs/index.php\"><cite>Musical Instrument Digital Interface (MIDI)</cite></a> November 2001. MIDI Manufacturers Association. Complete MIDI 1.0 Detailed Specification ISBN 0-9728831-0-X URL: <a href=\"http://www.midi.org/techspecs/index.php\">http://www.midi.org/techspecs/index.php</a>",
    "MIME-REG": "N. Freed, J. Klensin. <a href=\"http://www.ietf.org/rfc/rfc4289.txt\"><cite>RFC 4289: Multipurpose Internet Mail Extensions (MIME) Part Four: Registration Procedures</cite></a>. December 2005. Best Current Practice. URL: <a href=\"http://www.ietf.org/rfc/rfc4289.txt\">http://www.ietf.org/rfc/rfc4289.txt</a>",
    "MMI-ARCH": {
        "authors": [
            "Jim Barnett"
        ],
        "href": "http://www.w3.org/TR/2008/WD-mmi-arch-20081016",
        "title": "Multimodal Architecture and Interfaces",
        "date": "16 October 2008",
        "status": "WD",
        "publisher": "W3C"
    },
    "MMI-AUTH": {
        "authors": [
            "Ingmar Kliche"
        ],
        "href": "http://www.w3.org/TR/2008/NOTE-mmi-auth-20080702",
        "title": "Authoring Applications for the Multimodal Architecture",
        "date": "2 July 2008",
        "status": "NOTE",
        "publisher": "W3C"
    },
    "MMI-DEV-FEEDBACK": {
        "authors": [
            "Gerald McCobb"
        ],
        "etAl": true,
        "href": "http://www.w3.org/TR/2006/NOTE-mmi-dev-feedback-20060414",
        "title": "Multimodal Application Developer Feedback",
        "date": "14 April 2006",
        "status": "NOTE",
        "publisher": "W3C"
    },
    "MMI-FRAMEWORK": {
        "authors": [
            "T.V. Raman",
            "James A. Larson",
            "David Raggett"
        ],
        "href": "http://www.w3.org/TR/2003/NOTE-mmi-framework-20030506",
        "title": "W3C Multimodal Interaction Framework",
        "date": "6 May 2003",
        "status": "NOTE",
        "publisher": "W3C"
    },
    "MMI-REQS": {
        "authors": [
            "St&#233;phane H. Maes",
            "Vijay Saraswat"
        ],
        "href": "http://www.w3.org/TR/2003/NOTE-mmi-reqs-20030108",
        "title": "Multimodal Interaction Requirements",
        "date": "8 January 2003",
        "status": "NOTE",
        "publisher": "W3C"
    },
    "MMI-SUGGESTIONS": {
        "authors": [
            "Jim Larson"
        ],
        "href": "http://www.w3.org/TR/2006/NOTE-mmi-suggestions-20060911",
        "title": "Common Sense Suggestions for Developing Multimodal User Interfaces",
        "date": "11 September 2006",
        "status": "NOTE",
        "publisher": "W3C"
    },
    "MMI-USE-CASES": {
        "authors": [
            "David Raggett",
            "Emily Candell"
        ],
        "href": "http://www.w3.org/TR/2002/NOTE-mmi-use-cases-20021204",
        "title": "Multimodal Interaction Use Cases",
        "date": "4 December 2002",
        "status": "NOTE",
        "publisher": "W3C"
    },
    "MOBILE-BP": {
        "authors": [
            "Charles McCathieNevile",
            "Jo Rabin"
        ],
        "href": "http://www.w3.org/TR/2008/REC-mobile-bp-20080729",
        "title": "Mobile Web Best Practices 1.0",
        "date": "29 July 2008",
        "status": "REC",
        "publisher": "W3C"
    },
    "MOBILE-BP-SCOPE": {
        "authors": [
            "Phil Archer",
            "Ed Mitukiewicz"
        ],
        "href": "http://www.w3.org/TR/2005/NOTE-mobile-bp-scope-20051220",
        "title": "Scope of Mobile Web Best Practices",
        "date": "20 December 2005",
        "status": "NOTE",
        "publisher": "W3C"
    },
    "MOBILEOK": {
        "authors": [
            "Jo Rabin",
            "Phil Archer"
        ],
        "href": "http://www.w3.org/TR/2008/WD-mobileOK-20081117",
        "title": "W3C mobileOK Scheme 1.0",
        "date": "17 November 2008",
        "status": "WD",
        "publisher": "W3C"
    },
    "MOBILEOK-BASIC10-TESTS": {
        "authors": [
            "Jo Rabin",
            "Sean Owen"
        ],
        "href": "http://www.w3.org/TR/2008/REC-mobileOK-basic10-tests-20081208",
        "title": "W3C mobileOK Basic Tests 1.0",
        "date": "8 December 2008",
        "status": "REC",
        "publisher": "W3C"
    },
    "MODALITY-INTERFACE": {
        "authors": [
            "Brad Porter"
        ],
        "href": "http://www.w3.org/TR/2004/NOTE-modality-interface-20040510",
        "title": "Modality Component to Host Environment DOM Requirements and Capabilities Assessment",
        "date": "10 May 2004",
        "status": "NOTE",
        "publisher": "W3C"
    },
    "MOZ-ICONS": "Martin, J. Raskin, A. Gelman, L. Rood, D. Surman, M. Hadfield, G. Greant, Z. <a href = 'https://wiki.mozilla.org/Drumbeat/Challenges/Privacy_Icons'<cite>Privacy Icons</cite></a> 6 March 2010. Mozilla Wiki. URL: https://wiki.mozilla.org/Drumbeat/Challenges/Privacy_Icons ",
    "MRCPv2": "Burnett, D. Shanmugham, S. <a href = 'http://tools.ietf.org/html/draft-ietf-speechsc-mrcpv2-27'><cite>Media Resource Control Protocol Version 2</cite></a> 15 November 2011. URL: <a href=\"http://tools.ietf.org/html/draft-ietf-speechsc-mrcpv2-27\">http://tools.ietf.org/html/draft-ietf-speechsc-mrcpv2-27</a>",
    "MULTIMODAL-REQS": {
        "authors": [
            "Marianne Hickey"
        ],
        "href": "http://www.w3.org/TR/2000/WD-multimodal-reqs-20000710",
        "title": "Multimodal Requirements for Voice Markup Languages",
        "date": "10 July 2000",
        "status": "WD",
        "publisher": "W3C"
    },
    "MWABP": {
        "authors": [
            "Adam Connors",
            "Bryan Sullivan"
        ],
        "href": "http://www.w3.org/TR/2010/REC-mwabp-20101214/",
        "title": "Mobile Web Application Best Practices",
        "date": "14 December 2010",
        "status": "REC",
        "publisher": "W3C"
    },
    "MWBP-WCAG": {
        "authors": [
            "Yeliz Yesilada",
            "Alan Chuter"
        ],
        "href": "http://www.w3.org/TR/2008/WD-mwbp-wcag-20080703",
        "title": "Relationship between Mobile Web Best Practices (MWBP) and Web Content Accessibility Guidelines (WCAG)",
        "date": "3 July 2008",
        "status": "WD",
        "publisher": "W3C"
    },
    "NAMES": {
        "authors": [
            "Lilley",
            "Chris"
        ],
        "href": "http://lists.w3.org/Archives/Member/w3c-ui-tech/2001Mar/0002.html",
        "title": "Restrictions on identifiers",
        "date": "(forthcoming)",
        "status": "NOTE",
        "publisher": "W3C"
    },
    "NAMESPACESTATE": {
        "authors": [
            "Norman Walsh"
        ],
        "href": "http://www.w3.org/TR/2006/WD-namespaceState-20060329",
        "title": "The Disposition of Names in an XML Namespace",
        "date": "29 March 2006",
        "status": "WD",
        "publisher": "W3C"
    },
    "NAMED-GRAPHS": "Jeremy J. Carroll; Chris Bizer; Pat Hayes; Patrick Stickler. <a href=\"http://sites.wiwiss.fu-berlin.de/suhl/bizer/SWTSGuide/carroll-ISWC2004.pdf\"><cite>Named Graphs, Provenance and Trust</cite></a>. The Semantic Web — ISWC2004, Yokohama, Springer–Verlag, 2005. URL: <a href='http://sites.wiwiss.fu-berlin.de/suhl/bizer/SWTSGuide/carroll-ISWC2004.pdf'>http://sites.wiwiss.fu-berlin.de/suhl/bizer/SWTSGuide/carroll-ISWC2004.pdf</a>.",
    "NAVIGATOR": "Ian Hickson, David Hyatt. <a href='http://dev.w3.org/html5/spec/timers.html#navigator'><cite>Navigator interface in HTML5.</cite></a> 15 April 2011. Editors' draft. (Work in progress.) URL: <a href='http://dev.w3.org/html5/spec/timers.html#navigator'>http://dev.w3.org/html5/spec/timers.html#navigator</a> ",
    "NFC": "M. Davis, Ken Whistler. <a href=\"http://www.unicode.org/reports/tr15/\"><cite>TR15, Unicode Normalization Forms.</cite></a>. 17 September 2010, URL: <a href=\"http://www.unicode.org/reports/tr15/\">http://www.unicode.org/reports/tr15/</a>",
    "NGRAM-SPEC": {
        "authors": [
            "David Raggett",
            "Michael K. Brown",
            "Andreas Kellner"
        ],
        "href": "http://www.w3.org/TR/2001/WD-ngram-spec-20010103",
        "title": "Stochastic Language Models (N-Gram) Specification",
        "date": "3 January 2001",
        "status": "WD",
        "publisher": "W3C"
    },
    "NL-SPEC": {
        "authors": [
            "Deborah A. Dahl"
        ],
        "href": "http://www.w3.org/TR/2000/WD-nl-spec-20001120",
        "title": "Natural Language Semantics Markup Language for the Speech Interface Framework",
        "date": "20 November 2000",
        "status": "WD",
        "publisher": "W3C"
    },
    "NOTE-CCPP": {
        "authors": [
            "Franklin Reynolds"
        ],
        "etAl": true,
        "href": "http://www.w3.org/1999/07/NOTE-CCPP-19990727",
        "title": "Composite Capability/Preference Profiles (CC/PP): A user side framework for content negotiation",
        "date": "27 July 1999",
        "status": "NOTE",
        "publisher": "W3C"
    },
    "N3": {
        "authors": [
            "Tim Berners-Lee",
            "Dan Connolly"
        ],
        "href": "http://www.w3.org/TeamSubmission/2008/SUBM-n3-20080114/",
        "title": "Notation3 (N3): A readable RDF syntax",
        "date": "14 January 2008",
        "status": "W3C Team Submission",
        "publisher": "W3C"
    },
    "NTP": "D. Mills. <a href=\"http://www.ietf.org/rfc/rfc1305.txt\"><cite>Network Time Protocol (Version 3)</cite></a>. March 1992. IETF RFC 1305. URL: <a href=\"http://www.ietf.org/rfc/rfc1305.txt\">http://www.ietf.org/rfc/rfc1305.txt</a>",
    "OAEP-ATTACK": "Manger, James. <a href=\"http://archiv.infsec.ethz.ch/education/fs08/secsem/Manger01.pdf\"><cite> A Chosen Ciphertext Attack on RSA Optimal Asymmetric Encryption Padding (OAEP) as Standardized in PKCS #1 v2.0</cite></a>. URL: <a href=\"http://archiv.infsec.ethz.ch/education/fs08/secsem/Manger01.pdf\">http://archiv.infsec.ethz.ch/education/fs08/secsem/Manger01.pdf</a>",
    "OASIS-TAG": "Stephen D. Green, Dmitry Kostovarov. <a href=\"http://docs.oasis-open.org/tag/guidelines/v1.0/testassertionsguidelines.html\"><cite>Test Assertions Guidelines</cite></a>. OASIS Committee Draft (Work in progress) .URL: <a href=\"http://docs.oasis-open.org/tag/guidelines/v1.0/testassertionsguidelines.html\">http://docs.oasis-open.org/tag/guidelines/v1.0/testassertionsguidelines.html</a>",
    "OGP": "<a href=\"http://ogp.me\"> <cite>The Open Graph Protocol</cite></a>.  December 2010. URL: <a href=\"http://ogp.me\">http://ogp.me</a>",
    "OCSP": "M. Myers, R. Ankney, A. Malpani, S. Galperin. <a href=\"http://www.ietf.org/rfc/rfc2560.txt\"><cite>X.509 Internet Public Key Infrastructure Online Certificate Status Protocol - OCSP</cite></a>. June 1999. IETF RFC 2560. URL: <a href=\"http://www.ietf.org/rfc/rfc2560.txt\">http://www.ietf.org/rfc/rfc2560.txt</a>",
    "ODRL11": {
        "authors": [
            "Renato Iannella"
        ],
        "href": "http://www.w3.org/TR/odrl",
        "title": "Open Digital Rights Language (ODRL) Version 1.1",
        "date": "W3C Note",
        "status": "19 September 2002",
        "publisher": "W3C"
    },
    "OEB101": "<a href=\"http://www.openebook.org/oebps/oebps1.0.1/download/oeb101-xhtml.htm\"><cite>Open eBook(tm) Publication Structure 1.0.1.</cite></a> Open eBook Forum(tm). 02 July 2001. URL: <a href=\"http://www.openebook.org/oebps/oebps1.0.1/download/oeb101-xhtml.htm\">http://www.openebook.org/oebps/oebps1.0.1/download/oeb101-xhtml.htm</a> ",
    "OFFLINE-WEBAPPS": {
        "authors": [
            "Ian Hickson",
            "Anne van Kesteren"
        ],
        "href": "http://www.w3.org/TR/2008/NOTE-offline-webapps-20080530",
        "title": "Offline Web Applications",
        "date": "30 May 2008",
        "status": "NOTE",
        "publisher": "W3C"
    },
    "OIPF-DAE-2": "Open IPTV Forum. Release 2 volume 5 (v2.1). URL:<a href='http://www.oipf.tv/docs/Release2/V2.1/OIPF-T1-R2-Specification-Volume-5-Declarative-Application-Environment-v2_1-2011-06-21.pdf'>http://www.oipf.tv/docs/Release2/V2.1/OIPF-T1-R2-Specification-Volume-5-Declarative-Application-Environment-v2_1-2011-06-21.pdf</a>",
    "OIPF-SERV-2": "Open IPTV Forum. Services and Functions for Release 2 - v1.0”. URL:<a href='http://www.oipf.tv/docs/OIPF-T1-R2-Services_and_Functions-V1_0-2008-10-20.pdf'>http://www.oipf.tv/docs/OIPF-T1-R2-Services_and_Functions-V1_0-2008-10-20.pdf</a>",
    "OIPF-REQS-2": "Open IPTV Forum. Open IPTV Forum Service and Platform Requirements v2.0”. URL:<a href='http://www.oipf.tv/docs/OIPF-T1-R2-Service-and-Platform-RequirementsV2_0-2008-12-12.pdf'>http://www.oipf.tv/docs/OIPF-T1-R2-Service-and-Platform-RequirementsV2_0-2008-12-12.pdf</a>",
    "OIPF-ARCH-2": "Open IPTV Forum. Functional Architecture - V2.1”. URL:<a href='http://www.oipf.tv/docs/OIPF-T1-R2-Functional_Architecture-v2_1-2011-03-15.pdf'>http://www.oipf.tv/docs/OIPF-T1-R2-Functional_Architecture-v2_1-2011-03-15.pdf</a>",
    "OIPF-PROT-2": "Open IPTV Forum. Release 2 volume 4 (v2.1). URL:<a href='http://www.oipf.tv/docs/Release2/V2.1/OIPF-T1-R2-Specification-Volume-4-Protocols-v2_1-2011-06-21.pdf'>http://www.oipf.tv/docs/Release2/V2.1/OIPF-T1-R2-Specification-Volume-4-Protocols-v2_1-2011-06-21.pdf</a>",
    "OMA-CAB": "Converged Address Book Enabler, Version 1.0, Open Mobile Alliance, URL: http://www.openmobilealliance.org/",
    "OMA-DM": "<a href=\"http://www.openmobilealliance.org/Technical/release_program/dm_v1_2.aspx\"><cite>OMA Device Management V1.2 </cite></a> 17 June 2008. URL: <a href=\"http://www.openmobilealliance.org/Technical/release_program/dm_v1_2.aspx\">http://www.openmobilealliance.org/Technical/release_program/dm_v1_2.aspx</a> ",
    "OMA-URI-SCHEMES": "<a href=\"http://www.openmobilealliance.org/Technical/release_program/docs/URI_Schemes/V1_0-20080626-A/OMA-TS-URI_Schemes-V1_0-20080626-A.pdf\"><cite>URI Schemes for the Mobile Applications Environment. Approved Version 1.0</cite></a> 26 Jun 2008. URL: <a href=\"http://www.openmobilealliance.org/Technical/release_program/docs/URI_Schemes/V1_0-20080626-A/OMA-TS-URI_Schemes-V1_0-20080626-A.pdf\">http://www.openmobilealliance.org/Technical/release_program/docs/URI_Schemes/V1_0-20080626-A/OMA-TS-URI_Schemes-V1_0-20080626-A.pdf</a> ",
    "OMA-PUSH": "Open Mobile Alliance. OMA Push Version 2.3. URL: <a href=\"http://www.openmobilealliance.org/Technical/release_program/push_v2_3.aspx\">http://www.openmobilealliance.org/Technical/release_program/push_v2_3.aspx</a> ",
    "ORIGIN": {
        "authors": [
            "A. Barth"
        ],
        "href": "http://tools.ietf.org/html/rfc6454",
        "title": "The Web Origin Concept",
        "date": "December 2011",
        "status": "RFC 6454",
        "publisher": "IETF"
    },
    "OWL-FEATURES": {
        "authors": [
            "Deborah L. McGuinness",
            "Frank van Harmelen"
        ],
        "href": "http://www.w3.org/TR/2004/REC-owl-features-20040210",
        "title": "OWL Web Ontology Language Overview",
        "date": "10 February 2004",
        "status": "REC",
        "publisher": "W3C"
    },
    "OWL-GUIDE": {
        "authors": [
            "Deborah L. McGuinness",
            "Michael K. Smith",
            "Chris Welty"
        ],
        "href": "http://www.w3.org/TR/2004/REC-owl-guide-20040210",
        "title": "OWL Web Ontology Language Guide",
        "date": "10 February 2004",
        "status": "REC",
        "publisher": "W3C"
    },
    "OWL-PARSING": {
        "authors": [
            "Sean Bechhofer"
        ],
        "href": "http://www.w3.org/TR/2004/NOTE-owl-parsing-20040121",
        "title": "OWL Web Ontology Language Parsing OWL in RDF/XML",
        "date": "21 January 2004",
        "status": "NOTE",
        "publisher": "W3C"
    },
    "OWL-REF": {
        "authors": [
            "Guus Schreiber",
            "Mike Dean"
        ],
        "href": "http://www.w3.org/TR/2004/REC-owl-ref-20040210",
        "title": "OWL Web Ontology Language Reference",
        "date": "10 February 2004",
        "status": "REC",
        "publisher": "W3C"
    },
    "OWL-SEMANTICS": {
        "authors": [
            "Patrick Hayes",
            "Peter F. Patel-Schneider",
            "Ian Horrocks"
        ],
        "href": "http://www.w3.org/TR/2004/REC-owl-semantics-20040210",
        "title": "OWL Web Ontology Language Semantics and Abstract Syntax",
        "date": "10 February 2004",
        "status": "REC",
        "publisher": "W3C"
    },
    "OWL-TEST": {
        "authors": [
            "Jeremy J. Carroll",
            "Jos De Roo"
        ],
        "href": "http://www.w3.org/TR/2004/REC-owl-test-20040210",
        "title": "OWL Web Ontology Language Test Cases",
        "date": "10 February 2004",
        "status": "REC",
        "publisher": "W3C"
    },
    "OWL-TIME": {
        "authors": [
            "Feng Pan",
            "Jerry R. Hobbs"
        ],
        "href": "http://www.w3.org/TR/2006/WD-owl-time-20060927",
        "title": "Time Ontology in OWL",
        "date": "27 September 2006",
        "status": "WD",
        "publisher": "W3C"
    },
    "OWL-XMLSYNTAX": {
        "authors": [
            "Masahiro Hori",
            "Peter F. Patel-Schneider",
            "J&#233;r&#244;me Euzenat"
        ],
        "href": "http://www.w3.org/TR/2003/NOTE-owl-xmlsyntax-20030611",
        "title": "OWL Web Ontology Language XML Presentation Syntax",
        "date": "11 June 2003",
        "status": "NOTE",
        "publisher": "W3C"
    },
    "OWL2-MANCHESTER-SYNTAX": {
        "authors": [
            "Peter F. Patel-Schneider",
            "Matthew Horridge"
        ],
        "href": "http://www.w3.org/TR/2009/NOTE-owl2-manchester-syntax-20091027/",
        "title": "OWL 2 Web Ontology Language:Manchester Syntax",
        "date": "27 October 2009",
        "status": "NOTE",
        "publisher": "W3C"
    },
    "OWL2-MAPPING-TO-RDF": {
        "authors": [
            "Boris Motik",
            "Peter F. Patel-Schneider"
        ],
        "href": "http://www.w3.org/TR/2009/REC-owl2-mapping-to-rdf-20091027/",
        "title": "OWL 2 Web Ontology Language:Mapping to RDF Graphs",
        "date": "27 October 2009",
        "status": "REC",
        "publisher": "W3C"
    },
    "OWL2-NEW-FEATURES": {
        "authors": [
            "Evan K. Wallace",
            "Christine Golbreich"
        ],
        "href": "http://www.w3.org/TR/2009/REC-owl2-new-features-20091027",
        "title": "OWL 2 Web Ontology Language:New Features and Rationale",
        "date": "27 October 2009",
        "status": "REC",
        "publisher": "W3C"
    },
    "OWL2-PRIMER": {
        "authors": [
            "Pascal Hitzler",
            "Markus Kr&#246;tzsch",
            "Bijan Parsia",
            "Peter F. Patel-Schneider",
            "Sebastian Rudolph"
        ],
        "href": "http://www.w3.org/TR/2009/REC-owl2-primer-20091027/",
        "title": "OWL 2 Web Ontology Language:Primer",
        "date": "27 October 2009",
        "status": "REC",
        "publisher": "W3C"
    },
    "OWL2-PROFILES": {
        "authors": [
            "Boris Motik",
            "Bernardo Cuenca Grau",
            "Ian Horrocks",
            "Zhe Wu",
            "Achille Fokoue",
            "Carsten Lutz"
        ],
        "href": "http://www.w3.org/TR/2009/REC-owl2-profiles-20091027/",
        "title": "OWL 2 Web Ontology Language:Profiles",
        "date": "27 October 2009",
        "status": "REC",
        "publisher": "W3C"
    },
    "OWL2-QUICK-REFERENCE": {
        "authors": [
            "Jie Bao",
            "Elisa F. Kendall",
            "Deborah L. McGuinness",
            "Peter F. Patel-Schneider"
        ],
        "href": "http://www.w3.org/TR/2009/REC-owl2-quick-reference-20091027/",
        "title": "OWL 2 Web Ontology Language:Quick Reference Guide",
        "date": "27 October 2009",
        "status": "REC",
        "publisher": "W3C"
    },
    "OWL2-RDF-BASED-SEMANTICS": {
        "authors": [
            "Michael Schneider"
        ],
        "href": "http://www.w3.org/TR/2009/REC-owl2-rdf-based-semantics-20091027/",
        "title": "OWL 2 Web Ontology Language:RDF-Based Semantics",
        "date": "27 October 2009",
        "status": "REC",
        "publisher": "W3C"
    },
    "OWL-RL-in-RIF": {
        "authors": [
            "Dave Reynolds"
        ],
        "href": "http://www.w3.org/TR/2010/NOTE-rif-owl-rl-20100622/",
        "title": "OWL 2 RL in RIF",
        "date": "22 June 2010",
        "status": "W3C Working Group Note",
        "publisher": "W3C"
    },
    "OWL2-DIRECT-SEMANTICS": {
        "authors": [
            "Boris Motik",
            "Peter F. Patel-Schneider",
            "Bernardo Cuenca Grau"
        ],
        "href": "http://www.w3.org/TR/2009/REC-owl2-direct-semantics-20091027/",
        "title": "OWL 2 Web Ontology Language:Direct Semantics",
        "date": "27 October 2009",
        "status": "REC",
        "publisher": "W3C"
    },
    "OWL2-SYNTAX": {
        "authors": [
            "Boris Motik",
            "Peter F. Patel-Schneider",
            "Bijan Parsia"
        ],
        "href": "http://www.w3.org/TR/2009/REC-owl2-syntax-20091027/",
        "title": "OWL 2 Web Ontology Language:Structural Specification and Functional-Style Syntax",
        "date": "27 October 2009",
        "status": "REC",
        "publisher": "W3C"
    },
    "OWL2-CONFORMANCE": "Michael Smith; Ian Horrocks; Markus Krötzsch; Birte Glimm. <a href=\"http://www.w3.org/TR/2009/REC-owl2-conformance-20091027/\"><cite>OWL 2 Web Ontology Language:Conformance.</cite></a> 27 October 2009. W3C Recommendation.  URL: <a href=\"http://www.w3.org/TR/2009/REC-owl2-conformance-20091027/\">http://www.w3.org/TR/2009/REC-owl2-conformance-20091027/</a> ",
    "OWL2-XML-SERIALIZATION": {
        "authors": [
            "Boris Motik",
            "Bijan Parsia",
            "Peter Patel-Schneider",
            ""
        ],
        "href": "http://www.w3.org/TR/2009/REC-owl2-xml-serialization-20091027/",
        "title": "OWL 2 Web Ontology Language: XML Serialization",
        "date": "27 October 2009",
        "status": "REC",
        "publisher": "W3C"
    },
    "OWL2-OVERVIEW": {
        "authors": [
            "W3C OWL Working Group"
        ],
        "href": "http://www.w3.org/TR/2009/REC-owl2-overview-20091027/",
        "title": "OWL 2 Web Ontology Language: Overview",
        "date": "27 October 2009",
        "status": "REC",
        "publisher": "W3C"
    },
    "P3P-PREFERENCES": {
        "authors": [
            "Marc Langheinrich"
        ],
        "href": "http://www.w3.org/TR/2002/WD-P3P-preferences-20020415",
        "title": "A P3P Preference Exchange Language 1.0 (APPEL1.0)",
        "date": "15 April 2002",
        "status": "WD",
        "publisher": "W3C"
    },
    "P3P-RDFSCHEMA": {
        "authors": [
            "Rigo Wenning",
            "Lorrie Cranor",
            "Brian McBride"
        ],
        "href": "http://www.w3.org/TR/2002/NOTE-p3p-rdfschema-20020125",
        "title": "An RDF Schema for P3P",
        "date": "25 January 2002",
        "status": "NOTE",
        "publisher": "W3C"
    },
    "P3P1.0": {
        "authors": [
            "Massimo Marchiori"
        ],
        "href": "http://www.w3.org/TR/2002/REC-P3P-20020416",
        "title": "The Platform for Privacy Preferences 1.0 (P3P1.0) Specification",
        "date": "16 April 2002",
        "status": "REC",
        "publisher": "W3C"
    },
    "P3P10-PRINCIPLES": {
        "authors": [
            "Lorrie Faith Cranor"
        ],
        "href": "http://www.w3.org/TR/1998/NOTE-P3P10-principles-19980721",
        "title": "P3P Guiding Principles",
        "date": "21 July 1998",
        "status": "NOTE",
        "publisher": "W3C"
    },
    "P3P10-PROTOCOLS": {
        "authors": [
            "Joseph Reagle",
            "Philip DesAutels",
            "Steve Lucas"
        ],
        "href": "http://www.w3.org/TR/1998/NOTE-P3P10-Protocols-19980324",
        "title": "P3P Protocol and Data Transport Working Group Draft White Paper",
        "date": "24 March 1998",
        "status": "NOTE",
        "publisher": "W3C"
    },
    "P3P11": {
        "authors": [
            "Matthias Schunter",
            "Rigo Wenning"
        ],
        "href": "http://www.w3.org/TR/2006/NOTE-P3P11-20061113",
        "title": "The Platform for Privacy Preferences 1.1 (P3P1.1) Specification",
        "date": "13 November 2006",
        "status": "NOTE",
        "publisher": "W3C"
    },
    "P3PDEPLOYMENT": {
        "authors": [
            "Martin Presler-Marshall"
        ],
        "href": "http://www.w3.org/TR/2002/NOTE-p3pdeployment-20020211",
        "title": "The Platform for Privacy Preferences 1.0 Deployment Guide",
        "date": "11 February 2002",
        "status": "NOTE",
        "publisher": "W3C"
    },
    "PAGE-VISIBILITY": "J. Mann; A. Jain. <a href=\"http://dvcs.w3.org/hg/webperf/raw-file/tip/specs/PageVisibility/Overview.html\"><cite>Page Visibility</cite></a>. 26 September 2011. W3C Editor's Draft. (Work in progress.) URL: <a href=\"http://dvcs.w3.org/hg/webperf/raw-file/tip/specs/PageVisibility/Overview.html\">http://dvcs.w3.org/hg/webperf/raw-file/tip/specs/PageVisibility/Overview.html</a> ",
    "PGP": "J. Callas, L. Donnerhacke, H. Finney, D. Shaw, R. Thayer. <a href=\"http://www.ietf.org/rfc/rfc4880.txt\"><cite>OpenPGP Message Format</cite></a>. IETF RFC 4880. November 2007. URL: <a href=\"http://www.ietf.org/rfc/rfc4880.txt\">http://www.ietf.org/rfc/rfc4880.txt</a>",
    "PICS-LABELS": {
        "authors": [
            "Win Treese"
        ],
        "etAl": true,
        "href": "http://www.w3.org/TR/REC-PICS-labels-961031",
        "title": "PICS 1.1 Label Distribution -- Label Syntax and Communication Protocols",
        "date": "31 October 1996",
        "status": "REC",
        "publisher": "W3C"
    },
    "PICS-SERVICES": {
        "authors": [
            "David Singer",
            "Paul Resnick",
            "Jim Miller"
        ],
        "href": "http://www.w3.org/TR/REC-PICS-services-961031",
        "title": "PICS 1.1 Rating Services and Rating Systems -- and Their Machine Readable Descriptions",
        "date": "31 October 1996",
        "status": "REC",
        "publisher": "W3C"
    },
    "PICSRULES": {
        "authors": [
            "Clive D.W. Feather"
        ],
        "etAl": true,
        "href": "http://www.w3.org/TR/REC-PICSRules-971229",
        "title": "PICSRules 1.1 Specification",
        "date": "29 December 1997",
        "status": "REC",
        "publisher": "W3C"
    },
    "PKCS1": "J. Jonsson and B. Kaliski. <a href=\"http://www.ietf.org/rfc/rfc3447.txt\"><cite>Public-Key Cryptography Standards (PKCS) #1: RSA Cryptography Specifications  Version 2.1.</cite></a> RFC 3447 (Informational), February  2003. URL: <a href=\"http://www.ietf.org/rfc/rfc3447.txt\">http://www.ietf.org/rfc/rfc3447.txt</a> ",
    "PKCS5": {
        "authors": [
            "B. Kaliski"
        ],
        "href": "http://www.ietf.org/rfc/rfc2898.txt",
        "title": "PKCS #5 v2.0: Password-Based Cryptography Standard",
        "date": "September 2000",
        "status": "IETF RFC 2898",
        "publisher": "IETF"
    },
    "PKCS5Amd1": "<a href=\"ftp://ftp.rsasecurity.com/pub/pkcs/pkcs-5v2/pkcs-5v2-0a1.pdf\"><cite>PKCS #5 v2.0 Amendment 1: XML Schema for Password-Based Cryptography</cite></a> RSA Laboratories, March 2007. URL: <a href=\"ftp://ftp.rsasecurity.com/pub/pkcs/pkcs-5v2/pkcs-5v2-0a1.pdf\">ftp://ftp.rsasecurity.com/pub/pkcs/pkcs-5v2/pkcs-5v2-0a1.pdf</a>",
    "PLING-WIKI": "Policy Languages Interest Group (PLING). <a href=\"http://www.w3.org/Policy/pling/\"><cite>PLING Wiki.</cite></a> URL: <a href=\"http://www.w3.org/Policy/pling/\">http://www.w3.org/Policy/pling/</a> ",
    "PNG2e": {
        "authors": [
            "David Duce"
        ],
        "href": "http://www.w3.org/TR/2003/REC-PNG-20031110",
        "title": "Portable Network Graphics (PNG) Specification (Second Edition)",
        "date": "10 November 2003",
        "status": "REC",
        "publisher": "W3C"
    },
    "POCO-SCHEMA": "Joseph Smarr. <a href=\"http://portablecontacts.net/draft-spec.html#schema\"><cite>Portable Contacts 1.0 Draft C: Contact Schema</cite></a> 5 August 2008. URL: <a href=\"http://portablecontacts.net/draft-spec.html#schema\">http://portablecontacts.net/draft-spec.html#schema</a> ",
    "POINTER-EVENTS": {
        "authors": [
            "Jacob Rossi",
            "Matt Brubeck"
        ],
        "href": "http://www.w3.org/TR/2013/WD-pointerevents-20130115",
        "title": "Pointer Events",
        "date": "15 January 2013",
        "status": "WD",
        "publisher": "W3C"
    },
    "POINTERS-IN-RDF": {
        "authors": [
            "Mike Squillace",
            "Carlos Iglesias"
        ],
        "href": "http://www.w3.org/TR/2009/WD-Pointers-in-RDF-20090310",
        "title": "Pointer Methods in RDF",
        "date": "10 March 2009",
        "status": "WD",
        "publisher": "W3C"
    },
    "POLICY-REQS": {
        "authors": [
            "Laura Arribas",
            "Paddy Byers",
            "Marcin Hanclik",
            "Frederick Hirsch",
            "David Rogers"
        ],
        "href": "http://dev.w3.org/2009/dap/policy-reqs",
        "title": "Device API Policy Requirements",
        "date": "13 April 2010",
        "status": "ED",
        "publisher": "W3C"
    },
    "POSITIONING": {
        "authors": [
            "Robert Stevahn",
            "Scott Furman",
            "Scott Isaacs"
        ],
        "href": "http://www.w3.org/TR/1999/WD-positioning-19990902",
        "title": "Positioning HTML Elements with Cascading Style Sheets",
        "date": "2 September 1999",
        "status": "WD",
        "publisher": "W3C"
    },
    "POSTMSG": {
        "authors": [
            "Ian Hickson"
        ],
        "href": "http://www.w3.org/TR/2012/CR-webmessaging-20120501",
        "title": "HTML5 Web Messaging",
        "date": " 01 May 2012",
        "status": "CR",
        "publisher": "W3C"
    },
    "POWDER-DR": {
        "authors": [
            "Kevin Smith",
            "Phil Archer",
            "Andrea Perego"
        ],
        "href": "http://www.w3.org/TR/2008/WD-powder-dr-20081114",
        "title": "Protocol for Web Description Resources (POWDER): Description Resources",
        "date": "14 November 2008",
        "status": "WD",
        "publisher": "W3C"
    },
    "POWDER-FORMAL": {
        "authors": [
            "Phil Archer",
            "Stasinos Konstantopoulos"
        ],
        "href": "http://www.w3.org/TR/2008/WD-powder-formal-20081114",
        "title": "Protocol for Web Description Resources (POWDER): Formal Semantics",
        "date": "14 November 2008",
        "status": "WD",
        "publisher": "W3C"
    },
    "POWDER-GROUPING": {
        "authors": [
            "Andrea Perego",
            "Kevin Smith",
            "Phil Archer"
        ],
        "href": "http://www.w3.org/TR/2008/WD-powder-grouping-20081114",
        "title": "Protocol for Web Description Resources (POWDER): Grouping of Resources",
        "date": "14 November 2008",
        "status": "WD",
        "publisher": "W3C"
    },
    "POWDER-PRIMER": {
        "authors": [
            "Kai Scheppe"
        ],
        "href": "http://www.w3.org/TR/2008/WD-powder-primer-20081114",
        "title": "Protocol for Web Description Resources (POWDER): Primer",
        "date": "14 November 2008",
        "status": "WD",
        "publisher": "W3C"
    },
    "POWDER-TEST": {
        "authors": [
            "Antonis Kukurikos"
        ],
        "href": "http://www.w3.org/TR/2008/WD-powder-test-20080815",
        "title": "Protocol for Web Description Resources (POWDER): Test Suite",
        "date": "15 August 2008",
        "status": "WD",
        "publisher": "W3C"
    },
    "POWDER-USE-CASES": {
        "authors": [
            "Phil Archer"
        ],
        "href": "http://www.w3.org/TR/2007/NOTE-powder-use-cases-20071031",
        "title": "POWDER: Use Cases and Requirements",
        "date": "31 October 2007",
        "status": "NOTE",
        "publisher": "W3C"
    },
    "POWDER-VOC": {
        "authors": [
            "Andrea Perego",
            "Phil Archer"
        ],
        "href": "http://www.w3.org/TR/2007/WD-powder-voc-20070925",
        "title": "Protocol for Web Description Resources (POWDER): Web Description Resources (WDR) Vocabulary",
        "date": "25 September 2007",
        "status": "WD",
        "publisher": "W3C"
    },
    "POWDER-XSD": {
        "authors": [
            "Kevin Smith",
            "Andrea Perego",
            "Phil Archer"
        ],
        "href": "http://www.w3.org/TR/2007/WD-powder-xsd-20070925",
        "title": "Protocol for Web Description Resources (POWDER): Web Description Resources Datatypes (WDRD)",
        "date": "25 September 2007",
        "status": "WD",
        "publisher": "W3C"
    },
    "PRINT": {
        "authors": [
            "H&#229;kon Wium Lie",
            "Robert Stevahn",
            "Stephen Waters"
        ],
        "href": "http://www.w3.org/TR/1999/WD-print-19990902",
        "title": "CSS Printing Extensions",
        "date": "2 September 1999",
        "status": "WD",
        "publisher": "W3C"
    },
    "PRIV-ICONS": "Raskin, A. <a href ='http://www.azarask.in/blog/post/what-should-matter-in-privacy'><cite>The 7 Things that Mater Most in Privacy</cite></a> 31 March 2010. URL: http://www.azarask.in/blog/post/what-should-matter-in-privacy ",
    "PRIV-ICONSET": "Mehldau, M. <a href = 'http://asset.netzpolitik.org/wp-upload/data-privacy-icons-v01.pdf'><cite>Iconset for Data-Privacy Declarations v0.1</cite></a> URL: http://www.netzpolitik.org/wp-upload/data-privacy-icons-v01.pdf ",
    "PRIV-LABEL": "Kelley, P. Bresse, J. Cranor, L. Reeder, R. <a href ='http://cups.cs.cmu.edu/soups/2009/proceedings/a4-kelley.pdf'><cite>A 'Nutrition Label' for Privacy</cite></a> 10 November 2009. Carnegie Mellon University. URL: http://cups.cs.cmu.edu/soups/2009/proceedings/a4-kelley.pdf ",
    "PRIVACY-BY-DESIGN": "Ann Cavoukian, PhD. <a href='http://www.ipc.on.ca/images/Resources/7foundationalprinciples.pdf'><cite>Privacy By Design: The 7 Foundational Principles</cite></a>. August 2009, revised January 2011. URL: <a href='http://www.ipc.on.ca/images/Resources/7foundationalprinciples.pdf'>http://www.ipc.on.ca/images/Resources/7foundationalprinciples.pdf</a>",
    "PRIVACY-ISSUES-GEO": "Doty, N. Mulligan, D. Wilde, E. <a href='http://escholarship.org/uc/item/0rp834wf'><cite>Privacy Issues of the W3C Geolocation API</cite></a>. UC Berkeley School of Information. 24 February 2010. URL: http://escholarship.org/uc/item/0rp834wf ",
    "PRIVACY-TERMINOLOGY": "A. Pfitzmann, M. Hansen, H Tschofenig. <a href=\"http://tools.ietf.org/id/draft-hansen-privacy-terminology-00.html\"><cite>Terminology for Talking about Privacy by Data Minimization: Anonymity, Unlinkability, Undetectability, Unobservability, Pseudonymity, and Identity Management</cite></a> IETF Internet Draft. URL: <a hre\"http://tools.ietf.org/id/draft-hansen-privacy-terminology-00.html\">http://tools.ietf.org/id/draft-hansen-privacy-terminology-00.html</a>",
    "PROC-MODEL-REQ": {
        "authors": [
            "Dmitry Lenkov",
            "Norman Walsh"
        ],
        "href": "http://www.w3.org/TR/2004/NOTE-proc-model-req-20040405",
        "title": "XML Processing Model Requirements",
        "date": "5 April 2004",
        "status": "NOTE",
        "publisher": "W3C"
    },
    "PROGRESS-EVENTS": {
        "authors": [
            "Anne van Kesteren"
        ],
        "href": "http://www.w3.org/TR/2011/CR-progress-events-20110922",
        "title": "Progress Events",
        "date": "22 September 2011",
        "status": "CR",
        "publisher": "W3C"
    },
    "PROV-RDF-S": "Panagiotis Pediaditis; Giorgos Flouris; Irini Fundulaki; Vassilis Christophides. <a href=\"http://www.usenix.org/events/tapp09/tech/full_papers/pediaditis/pediaditis_html/\"><cite>On Explicit Provenance Management in RDF/S Graphs</cite></a> 2009. First Workshop on the Theory and Practice of Provenance (TaPP'09), ed. James Cheney. San Francisco, CA. URL: <a href='http://www.usenix.org/events/tapp09/tech/full_papers/pediaditis/pediaditis_html/'>http://www.usenix.org/events/tapp09/tech/full_papers/pediaditis/pediaditis_html/</a> ",
    "PROV-QUERY": "Renata Dividino; Sergey Sizov; Steffen Staab; Bernhard Schueler. <a href=\"http://linkinghub.elsevier.com/retrieve/pii/S1570826809000237\"><cite>Querying for provenance, trust, uncertainty and other meta knowledge in RDF</cite></a>. 2009. Web Semantics: Science, Services and Agents on the World Wide Web, vol. 7, 2009, p. 204-219. URL: <a href='http://linkinghub.elsevier.com/retrieve/pii/S1570826809000237'>http://linkinghub.elsevier.com/retrieve/pii/S1570826809000237</a> ",
    "PRONUNCIATION-LEXICON": {
        "authors": [
            "Paolo Baggia"
        ],
        "href": "http://www.w3.org/TR/2008/REC-pronunciation-lexicon-20081014",
        "title": "Pronunciation Lexicon Specification (PLS) Version 1.0",
        "date": "14 October 2008",
        "status": "REC",
        "publisher": "W3C"
    },
    "PTECH-DECL": "C. Concolato; J. Le Feuvre; J. C. Dufourd. <a href=\"http://biblio.telecom-paristech.fr/cgi-bin/download.cgi?id=9917\"><cite>Declarative Interfaces for Dynamic Widgets Communications</cite></a>. September 2009. Document Engineering, Munich, Germany, September 2009, pp. 241-244. PDF Document. URL: <a href=\"http://biblio.telecom-paristech.fr/cgi-bin/download.cgi?id=9917\">http://biblio.telecom-paristech.fr/cgi-bin/download.cgi?id=9917</a>",
    "PTECH-MIGRATE": "C. Concolato; J. C. Dufourd; J. Le Feuvre; K. Parkl J. Song. <a href=\"http://biblio.telecom-paristech.fr/cgi-bin/download.cgi?id=11187\"><cite>Communicating and migratable interactive multimedia documents</cite></a>. May 2011. Multimedia Tools and Applications. PDF document. URL: <a href=\"http://biblio.telecom-paristech.fr/cgi-bin/download.cgi?id=11187\">http://biblio.telecom-paristech.fr/cgi-bin/download.cgi?id=11187</a>",
    "PTECH-SCW": "J. C. Dufourd; C. Concolato; J. Le Feuvre. <a href=\"http://www.svgopen.org/2009/papers/28-SVG_Communicating_Widgets/\"><cite>SVG Communicating Widgets</cite></a>. October 2009. SVG Open, Mountain View, CA, USA. URL: <a href=\"http://www.svgopen.org/2009/papers/28-SVG_Communicating_Widgets/\">http://www.svgopen.org/2009/papers/28-SVG_Communicating_Widgets/</a>",
    "PTECH-WM": "J. Le Feuvre; C. Concolato; J. C. Dufourd. <a href=\"http://biblio.telecom-paristech.fr/cgi-bin/download.cgi?id=9919\"><cite>Widgets Mobility</cite></a>. September 2009. International Conference on Mobile Technology, Applications and Systems, Nice, France. PDF document. URL: <a href=\"http://biblio.telecom-paristech.fr/cgi-bin/download.cgi?id=9919\">http://biblio.telecom-paristech.fr/cgi-bin/download.cgi?id=9919</a>",
    "PWGMSN": "Ron Bergman; Tom Hastings. <a href=\"ftp://ftp.pwg.org/pub/pwg/candidates/cs-pwgmsn10-20020226-5101.1.pdf\"><cite>Media Standardized Names.</cite></a> 26 February 2002. IEEE ISTO Printer Working Group 5101.1-2002. URL: <a href=\"ftp://ftp.pwg.org/pub/pwg/candidates/cs-pwgmsn10-20020226-5101.1.pdf\">ftp://ftp.pwg.org/pub/pwg/candidates/cs-pwgmsn10-20020226-5101.1.pdf</a> ",
    "QA-HANDBOOK": {
        "authors": [
            "Lofton Henderson"
        ],
        "href": "http://www.w3.org/TR/2005/NOTE-qa-handbook-20050906",
        "title": "The QA Handbook",
        "date": "6 September 2005",
        "status": "NOTE",
        "publisher": "W3C"
    },
    "QAFRAME-OPS-EXTECH": {
        "authors": [
            "Dimitris Dimitriadis"
        ],
        "etAl": true,
        "href": "http://www.w3.org/TR/2002/NOTE-qaframe-ops-extech-20021202",
        "title": "QA Framework: Operational Examples &amp; Techniques",
        "date": "2 December 2002",
        "status": "NOTE",
        "publisher": "W3C"
    },
    "QAFRAME-SPEC": {
        "authors": [
            "Lynne Rosenthal"
        ],
        "etAl": true,
        "href": "http://www.w3.org/TR/2005/REC-qaframe-spec-20050817",
        "title": "QA Framework: Specification Guidelines",
        "date": "17 August 2005",
        "status": "REC",
        "publisher": "W3C"
    },
    "QAFRAME-TEST": {
        "authors": [
            "Patrick Curran",
            "Dimitris Dimitriadis"
        ],
        "href": "http://www.w3.org/TR/2004/WD-qaframe-test-20040820",
        "title": "QA Framework: Test Guidelines",
        "date": "20 August 2004",
        "status": "WD",
        "publisher": "W3C"
    },
    "QNAMES": {
        "authors": [
            "N. Walsh"
        ],
        "href": "http://www.w3.org/2001/tag/doc/qnameids-2004-03-17",
        "title": "Using Qualified Names (QNames) as Identifiers in XML Content",
        "date": "17 March, 2004",
        "status": "TAG Finding"
    },
    "QUOTA-API": {
        "authors": [
            "Kinuko Yasuda"
        ],
        "href": "http://www.w3.org/TR/2012/WD-quota-api-20120703",
        "title": "Quota Management API",
        "date": "03 July 2012",
        "status": "FPWD",
        "publisher": "W3C"
    },
    "RANDOM": "D.  Eastlake, S. Crocker, J. Schiller. <a href=\"http://www.ietf.org/rfc/rfc4086.txt\"><cite>Randomness Recommendations for Security.</cite></a>. IETF RFC 4086. June 2005. URL: <a href=\"http://www.ietf.org/rfc/rfc4086.txt\">http://www.ietf.org/rfc/rfc4086.txt</a>",
    "RDB2RDF-UC": {
        "authors": [
            "Eric Prud'hommeaux",
            "Michael Hausenblas"
        ],
        "href": "http://www.w3.org/TR/2010/WD-rdb2rdf-ucr-20100608/",
        "title": "Use Cases and Requirements for Mapping Relational Databases to RDF",
        "date": "8 June 2010",
        "status": "WD",
        "publisher": "W3C"
    },
    "RDF-CONCEPTS": {
        "authors": [
            "Graham Klyne",
            "Jeremy J. Carroll"
        ],
        "href": "http://www.w3.org/TR/2004/REC-rdf-concepts-20040210",
        "title": "Resource Description Framework (RDF): Concepts and Abstract Syntax",
        "date": "10 February 2004",
        "status": "REC",
        "publisher": "W3C"
    },
    "RDF-DAWG-UC": {
        "authors": [
            "Kendall Grant Clark"
        ],
        "href": "http://www.w3.org/TR/2005/WD-rdf-dawg-uc-20050325",
        "title": "RDF Data Access Use Cases and Requirements",
        "date": "25 March 2005",
        "status": "WD",
        "publisher": "W3C"
    },
    "RDF-MT": {
        "authors": [
            "Patrick Hayes"
        ],
        "href": "http://www.w3.org/TR/2004/REC-rdf-mt-20040210",
        "title": "RDF Semantics",
        "date": "10 February 2004",
        "status": "REC",
        "publisher": "W3C"
    },
    "RDF-PRIMER": {
        "authors": [
            "Frank Manola",
            "Eric Miller"
        ],
        "href": "http://www.w3.org/TR/2004/REC-rdf-primer-20040210/",
        "title": "RDF Primer",
        "date": "10 February 2004",
        "status": "REC",
        "publisher": "W3C"
    },
    "RDF-SCHEMA": {
        "authors": [
            "Dan Brickley",
            "Ramanathan V. Guha"
        ],
        "href": "http://www.w3.org/TR/2004/REC-rdf-schema-20040210",
        "title": "RDF Vocabulary Description Language 1.0: RDF Schema",
        "date": "10 February 2004",
        "status": "REC",
        "publisher": "W3C"
    },
    "RDF-SPARQL-JSON-RES": {
        "authors": [
            "Kendall Grant Clark",
            "Elias Torres",
            "Lee Feigenbaum"
        ],
        "href": "http://www.w3.org/TR/2007/NOTE-rdf-sparql-json-res-20070618",
        "title": "Serializing SPARQL Query Results in JSON",
        "date": "18 June 2007",
        "status": "NOTE",
        "publisher": "W3C"
    },
    "RDF-SPARQL-PROTOCOL": {
        "authors": [
            "Lee Feigenbaum",
            "Kendall Grant Clark",
            "Elias Torres"
        ],
        "href": "http://www.w3.org/TR/2008/REC-rdf-sparql-protocol-20080115",
        "title": "SPARQL Protocol for RDF",
        "date": "15 January 2008",
        "status": "REC",
        "publisher": "W3C"
    },
    "RDF-SPARQL-QUERY": {
        "authors": [
            "Andy Seaborne",
            "Eric Prud'hommeaux"
        ],
        "href": "http://www.w3.org/TR/2008/REC-rdf-sparql-query-20080115",
        "title": "SPARQL Query Language for RDF",
        "date": "15 January 2008",
        "status": "REC",
        "publisher": "W3C"
    },
    "RDF-SPARQL-UPDATE": {
        "authors": [
            "S. Schenk",
            "P. Gearon"
        ],
        "href": "http://www.w3.org/TR/2010/WD-sparql11-update-20100126/",
        "title": "SPARQL 1.1 Update",
        "date": "W3C Working Draft",
        "status": "26 January 2010",
        "publisher": "W3C"
    },
    "RDF-SPARQL-XMLRES": {
        "authors": [
            "Jeen Broekstra",
            "Dave Beckett"
        ],
        "href": "http://www.w3.org/TR/2008/REC-rdf-sparql-XMLres-20080115",
        "title": "SPARQL Query Results XML Format",
        "date": "15 January 2008",
        "status": "REC",
        "publisher": "W3C"
    },
    "RDF-SYNTAX": {
        "authors": [
            "Ora Lassila",
            "Ralph R. Swick"
        ],
        "href": "http://www.w3.org/TR/1999/REC-rdf-syntax-19990222",
        "title": "Resource Description Framework (RDF) Model and Syntax Specification",
        "date": "22 February 1999",
        "status": "REC",
        "publisher": "W3C"
    },
    "RDF-SYNTAX-GRAMMAR": {
        "authors": [
            "Dave Beckett"
        ],
        "href": "http://www.w3.org/TR/2004/REC-rdf-syntax-grammar-20040210",
        "title": "RDF/XML Syntax Specification (Revised)",
        "date": "10 February 2004",
        "status": "REC",
        "publisher": "W3C"
    },
    "RDF-TESTCASES": {
        "authors": [
            "Jan Grant",
            "Dave Beckett"
        ],
        "href": "http://www.w3.org/TR/2004/REC-rdf-testcases-20040210",
        "title": "RDF Test Cases",
        "date": "10 February 2004",
        "status": "REC",
        "publisher": "W3C"
    },
    "RDF-UML": {
        "authors": [
            "Walter W. Chang"
        ],
        "href": "http://www.w3.org/TR/1998/NOTE-rdf-uml-19980804",
        "title": "A Discussion of the Relationship Between RDF-Schema and UML",
        "date": "4 August 1998",
        "status": "NOTE",
        "publisher": "W3C"
    },
    "RDFA-CORE": {
        "authors": [
            "Shane McCarron"
        ],
        "etAl": true,
        "href": "http://www.w3.org/TR/2012/REC-rdfa-core-20120607/",
        "title": "RDFa Core 1.1: Syntax and processing rules for embedding RDF through attributes",
        "date": "7 June 2012",
        "status": "REC",
        "publisher": "W3C"
    },
    "RDFA-LITE": {
        "authors": [
            "Manu Sporny"
        ],
        "href": "http://www.w3.org/TR/2012/REC-rdfa-lite-20120607/",
        "title": "RDFa Lite 1.1",
        "date": "7 June 2012",
        "status": "REC",
        "publisher": "W3C"
    },
    "RDFA-PRIMER": {
        "authors": [
            "Ben Adida",
            "Ivan Herman",
            "Manu Sporny"
        ],
        "href": "http://www.w3.org/TR/2012/NOTE-rdfa-primer-20120607",
        "title": "RDFa Primer",
        "date": "07 June 2012",
        "status": "NOTE",
        "publisher": "W3C"
    },
    "RDFA-SYNTAX": {
        "authors": [
            "Ben Adida"
        ],
        "etAl": true,
        "href": "http://www.w3.org/TR/2008/REC-rdfa-syntax-20081014",
        "title": "RDFa in XHTML: Syntax and Processing",
        "date": "14 October 2008",
        "status": "REC",
        "publisher": "W3C"
    },
    "RDFCAL": {
        "authors": [
            "Dan Connolly",
            "Libby Miller"
        ],
        "href": "http://www.w3.org/TR/2005/NOTE-rdfcal-20050929",
        "title": "RDF Calendar - an application of the Resource Description Framework to iCalendar Data",
        "date": "29 September 2005",
        "status": "NOTE",
        "publisher": "W3C"
    },
    "RDFTM-SURVEY": {
        "authors": [
            "Fabio Vitali"
        ],
        "etAl": true,
        "href": "http://www.w3.org/TR/2006/NOTE-rdftm-survey-20060210",
        "title": "A Survey of RDF/Topic Maps Interoperability Proposals",
        "date": "10 February 2006",
        "status": "NOTE",
        "publisher": "W3C"
    },
    "RELAXNG-SCHEMA": "<a href=\"http://standards.iso.org/ittf/PubliclyAvailableStandards/c052348_ISO_IEC_19757-2_2008(E).zip\"><cite>Information technology -- Document Schema Definition Language (DSDL) -- Part 2: Regular-grammar-based validation -- RELAX NG</cite></a>. ISO/IEC 19757-2:2008. URL: <a href=\"http://standards.iso.org/ittf/PubliclyAvailableStandards/c052348_ISO_IEC_19757-2_2008(E).zip\">http://standards.iso.org/ittf/PubliclyAvailableStandards/c052348_ISO_IEC_19757-2_2008(E).zip</a>",
    "REUSABLE-DIALOG-REQS": {
        "authors": [
            "Daniel C. Burnett"
        ],
        "href": "http://www.w3.org/TR/2000/WD-reusable-dialog-reqs-20000426",
        "title": "Reusable Dialog Requirements for Voice Markup Language",
        "date": "26 April 2000",
        "status": "WD",
        "publisher": "W3C"
    },
    "REX": {
        "authors": [
            "Robin Berjon"
        ],
        "href": "http://www.w3.org/TR/2006/WD-rex-20061013",
        "title": "Remote Events for XML (REX) 1.0",
        "date": "13 October 2006",
        "status": "WD",
        "publisher": "W3C"
    },
    "REX-REQS": {
        "authors": [
            "Robin Berjon"
        ],
        "href": "http://www.w3.org/TR/2006/NOTE-rex-reqs-20060202",
        "title": "Remote Events for XML (REX) Requirements",
        "date": "2 February 2006",
        "status": "NOTE",
        "publisher": "W3C"
    },
    "RFC1034": {
        "authors": [
            "P. Mockapetris"
        ],
        "href": "http://www.ietf.org/rfc/rfc1034.txt",
        "title": "DOMAIN NAMES - CONCEPTS AND FACILITIES",
        "date": "November 1987",
        "status": "RFC 1034",
        "publisher": "IETF"
    },
    "RFC1738": {
        "authors": [
            "T. Berners-Lee",
            "L. Masinter",
            "M. McCahill"
        ],
        "href": "http://www.ietf.org/rfc/rfc1738.txt",
        "title": "Uniform Resource Locators (URL)",
        "date": "December 1994",
        "status": "RFC 1738",
        "publisher": "IETF"
    },
    "RFC1808": {
        "authors": [
            "R. Fielding"
        ],
        "href": "http://www.ietf.org/rfc/rfc1808.txt",
        "title": "Relative Uniform Resource Locators",
        "date": "June 1995",
        "status": "RFC 1808 (Obsoleted by RFC 3986)",
        "publisher": "IETF"
    },
    "RFC2045": "N. Freed and N. Borenstein. <a href=\"http://www.ietf.org/rfc/rfc2045.txt\"><cite>Multipurpose Internet Mail Extensions (MIME) Part One: Format of Internet Message Bodies.</cite></a> November 1996. URL: <a href=\"http://www.ietf.org/rfc/rfc2045.txt\">http://www.ietf.org/rfc/rfc2045.txt</a> ",
    "RFC2046": {
        "authors": [
            "N. Freed",
            "N. Borenstein"
        ],
        "href": "http://www.ietf.org/rfc/rfc2046.txt",
        "title": "Multipurpose Internet Mail Extensions (MIME) Part Two: Media Types",
        "date": "November 1996",
        "status": "RFC 2046",
        "publisher": "IETF"
    },
    "RFC2119": "S. Bradner. <a href=\"http://www.ietf.org/rfc/rfc2119.txt\"><cite>Key words for use in RFCs to Indicate Requirement Levels.</cite></a> March 1997. Internet RFC 2119.  URL: <a href=\"http://www.ietf.org/rfc/rfc2119.txt\">http://www.ietf.org/rfc/rfc2119.txt</a> ",
    "RFC2231": {
        "authors": [
            "N. Freed",
            "K. Moore"
        ],
        "href": "http://www.ietf.org/rfc/rfc2231.txt",
        "title": "MIME Parameter Value and Encoded Word Extensions: Character Sets, Languages, and Continuations",
        "date": "November 1997",
        "status": "IETF RFC 2231",
        "publisher": "IETF"
    },
    "RFC2318": "H. Lie, B. Bos, C. Lilley. <a href=\"http://www.ietf.org/rfc/rfc2318.txt\"><cite>The text/css Media Type.</cite></a> March 1998. URL: <a href=\"http://www.ietf.org/rfc/rfc2318.txt\">http://www.ietf.org/rfc/rfc2318.txt</a> ",
    "RFC2397": {
        "authors": [
            "L. Masinter"
        ],
        "href": "http://www.ietf.org/rfc/rfc2397.txt",
        "title": "The &quot;data&quot; URL scheme",
        "date": "August 1998",
        "status": "RFC 2397",
        "publisher": "IETF"
    },
    "RFC2426": "F. Dawson, T. Howes. <a href=\"http://www.ietf.org/rfc/rfc2426.txt\"><cite>vCard MIME Directory Profile.</cite></a> September 1998. URL: <a href=\"http://www.ietf.org/rfc/rfc2426.txt\">http://www.ietf.org/rfc/rfc2426.txt</a> ",
    "RFC2531": {
        "authors": [
            "G. Klyne",
            "L. McIntyre"
        ],
        "href": "http://www.ietf.org/rfc/rfc2531.txt",
        "title": "Content Feature Schema for Internet Fax",
        "date": "March 1999",
        "status": "RFC 2531",
        "publisher": "IETF"
    },
    "RFC2533": {
        "authors": [
            "G. Klyne"
        ],
        "href": "http://www.ietf.org/rfc/rfc2533",
        "title": "A Syntax for Describing Media Feature Sets",
        "date": "March 1999",
        "status": "RFC 2533",
        "publisher": "IETF"
    },
    "RFC2534": {
        "authors": [
            "L. Masinter",
            "D. Wing"
        ],
        "etAl": true,
        "href": "http://www.ietf.org/rfc/rfc2534",
        "title": "Media Features for Display, Print, and Fax",
        "date": "March 1999",
        "status": "RFC 2534",
        "publisher": "IETF"
    },
    "RFC3406": "L. Daigle, D. van Gulik, R. Iannella, P. Faltstrom. <a href=\"http://www.ietf.org/rfc/rfc3406.txt\"><cite> URN Namespace Definition Mechanisms.</cite></a>. IETF RFC 3406 October 2002. URL: <a href=\"http://www.ietf.org/rfc/rfc3406.txt\"> http://www.ietf.org/rfc/rfc3406.txt</a>",
    "RFC2854": {
        "authors": [
            "D. Connolly",
            "L. Masinter"
        ],
        "href": "http://www.rfc-editor.org/rfc/rfc2854.txt",
        "title": "The 'text/html' Media Type",
        "date": "June 2000",
        "status": "RFC 2854"
    },
    "RFC2978": {
        "authors": [
            "N. Freed",
            "J. Postel"
        ],
        "href": "http://www.ietf.org/rfc/rfc2978.txt",
        "title": "IANA Charset Registration Procedures",
        "date": "October 2000",
        "status": "RFC 2978",
        "publisher": "IETF"
    },
    "RFC3023": {
        "authors": [
            "M. Murata",
            "S. St.Laurent",
            "D. Kohn"
        ],
        "href": "http://www.ietf.org/rfc/rfc3023.txt",
        "title": "XML Media Types",
        "date": "January 2001",
        "status": "RFC 3023",
        "publisher": "IETF"
    },
    "RFC3161": {
        "authors": [
            "C. Adams",
            "P. Cain",
            "D. Pinkas",
            "R. Zuccherato"
        ],
        "href": "http://www.rfc-editor.org/rfc/rfc3161.txt",
        "title": "Internet X.509 Public Key Infrastructure Time-Stamp Protocol (TSP)",
        "date": "August 2001",
        "status": "RFC 3161"
    },
    "RFC3161-PKIX-UPDATE-9": "Stefan Santesson, Nick Pope. <a href=\"http://tools.ietf.org/id/draft-ietf-pkix-rfc3161-update-09.txt\"><cite> ESSCertIDv2 update for RFC 3161</cite></a> 29 April 2010, IETF Internet Draft. URL: <a href=\"http://tools.ietf.org/id/draft-ietf-pkix-rfc3161-update-09.txt\"> http://tools.ietf.org/id/draft-ietf-pkix-rfc3161-update-09.txt</a> ",
    "RFC3218": {
        "authors": [
            "Rescorla",
            "E"
        ],
        "href": "http://tools.ietf.org/html/rfc3218",
        "title": "Preventing the Million Message Attack on Cryptographic Message Syntax",
        "date": "January 2002",
        "status": "Informational RFC 3218",
        "publisher": "IETF"
    },
    "RFC3236": {
        "authors": [
            "P. Stark",
            "M. Baker"
        ],
        "href": "http://www.rfc-editor.org/rfc/rfc3236.txt",
        "title": "The 'application/xhtml+xml' Media Type",
        "date": "January 2002",
        "status": "RFC 3236"
    },
    "RFC3279": "W. Polk, R. Housley, L. Bassham. <a href=\"http://www.ietf.org/rfc/rfc3279.txt\"><cite>Algorithmupdates and Identifiers for the Internet X.509 Public Key Infrastructure Certificate and Certificate Revocation List (CRL) Profile</cite></a>. April 2002. Internet RFC 3279. URL: <a href=\"http://www.ietf.org/rfc/rfc3279.txt\">http://www.ietf.org/rfc/rfc3279.txt</a>",
    "RFC3339": "G. Klyne, C. Newman. <a href=\"http://www.ietf.org/rfc/rfc3339.txt\"><cite>Date and Time on the Internet: Timestamps</cite></a>. July 2002. Internet RFC 3339. URL: <a href=\"http://www.ietf.org/rfc/rfc3339.txt\">http://www.ietf.org/rfc/rfc3339.txt</a>",
    "RFC3428": {
        "authors": [
            "B. Campbell",
            "Ed",
            "J. Rosenberg"
        ],
        "etAl": true,
        "href": "http://www.ietf.org/rfc/rfc3428.txt",
        "title": "Session Initiation Protocol (SIP) Extension for Instant Messaging",
        "date": "December 2002",
        "status": "RFC 3428",
        "publisher": "IETF"
    },
    "RFC3490": "P. Faltstrom; P. Hoffman; A. Costello. <a href='http://www.rfc-editor.org/rfc/rfc3490.txt'><cite>Internationalizing Domain Names in Applications (IDNA).</cite></a> March 2003. Internet RFC 3490. URL: <a href='http://www.rfc-editor.org/rfc/rfc3490.txt'>http://www.rfc-editor.org/rfc/rfc3490.txt</a>",
    "RFC3555": "S. Casner; P. Hoschka. <a href='http://www.rfc-editor.org/rfc/rfc3555.txt'><cite>MIME Type Registration of RTP Payload Formats</cite></a>. July 2003. Internet RFC 3555. URL: <a href='http://www.rfc-editor.org/rfc/rfc3555.txt'>http://www.rfc-editor.org/rfc/rfc3555.txt</a>",
    "RFC3966": {
        "authors": [
            "H. Schulzrinne"
        ],
        "href": "http://www.ietf.org/rfc/rfc3966.txt",
        "title": "The tel URI for Telephone Numbers",
        "date": "December 2004",
        "status": "RFC 3966",
        "publisher": "IETF"
    },
    "RFC3986": {
        "authors": [
            "T. Berners-Lee",
            "R. Fielding",
            "L. Masinter"
        ],
        "href": "http://www.ietf.org/rfc/rfc3986.txt",
        "title": "Uniform Resource Identifier (URI): Generic Syntax",
        "date": "January 2005",
        "status": "RFC 3986",
        "publisher": "IETF"
    },
    "RFC3987": {
        "authors": [
            "M. D&#252;rst",
            "M. Suignard"
        ],
        "href": "http://www.ietf.org/rfc/rfc3987.txt",
        "title": "Internationalized Resource Identifiers (IRIs)",
        "date": "January 2005",
        "status": "RFC 3987",
        "publisher": "IETF"
    },
    "RFC4050": {
        "authors": [
            "S. Blake-Wilson",
            "G. Karlinger",
            "T. Kobayashi",
            "Y. Wang"
        ],
        "href": "http://www.ietf.org/rfc/rfc4050.txt",
        "title": "Using the Elliptic Curve Signature Algorithm (ECDSA) for XML Digital Signatures",
        "date": "IETF RFC 4050",
        "status": "April 2005",
        "publisher": "IETF"
    },
    "RFC4051": "D. Eastlake 3rd. <a href=\"http://www.ietf.org/rfc/rfc4051.txt\"><cite>Additional XML Security Uniform Resource Identifiers</cite></a>. RFC 4051 April 2005. URL: <a href=\"http://www.ietf.org/rfc/rfc4051.txt\">http://www.ietf.org/rfc/rfc4051.txt</a>",
    "RFC4055": "J. Schaad, B. Kaliski, R. Housley. <a href=\"http://www.ietf.org/rfc/rfc4055.txt\"><cite>Additional Algorithms and Identifiers for RSA Cryptography for use in the Internet X.509 Public Key Infrastructure Certificate and Certificate Revocation List (CRL) Profile</cite></a>. June 2005. IETF RFC 4055. URL: <a href=\"http://www.ietf.org/rfc/rfc4055.txt\">http://www.ietf.org/rfc/rfc4055.txt</a>",
    "RFC4122": {
        "authors": [
            "P. Leach",
            "M. Mealling",
            "R. Salz"
        ],
        "href": "http://www.ietf.org/rfc/rfc4122.txt",
        "title": "A Universally Unique IDentifier (UUID) URN Namespace",
        "date": "July 2005",
        "status": "RFC 4122",
        "publisher": "IETF"
    },
    "RFC4180": "Y. Shafranovich. <a href=\"http://www.ietf.org/rfc/rfc4180.txt\"> <cite>Common Format and MIME Type for Comma-Separated Values (CSV) Files</cite></a> October 2005. Internet RFC 3987. URL: <a href=\"http://www.ietf.org/rfc/rfc4180.txt\">http://www.ietf.org/rfc/rfc4180.txt</a>",
    "RFC4281": {
        "authors": [
            "R. Gellens",
            "D. Singer",
            "P. Frojdh"
        ],
        "href": "http://www.ietf.org/rfc/rfc4281.txt",
        "title": "The Codecs Parameter for &quot;Bucket&quot; Media Types",
        "date": "November 2005",
        "status": "RFC 4281",
        "publisher": "IETF"
    },
    "RFC4572": {
        "authors": [
            "J. Lennox"
        ],
        "href": "http://www.ietf.org/rfc/rfc4572.txt",
        "title": " Connection-Oriented Media Transport over the Transport Layer Security (TLS) Protocol in the Session Description Protocol (SDP)",
        "date": "July 2006",
        "status": "RFC 4572",
        "publisher": "IETF"
    },
    "RFC4627": {
        "authors": [
            "D. Crockford"
        ],
        "href": "http://www.ietf.org/rfc/rfc4627.txt",
        "title": "The application/json Media Type for JavaScript Object Notation (JSON)",
        "date": "July 2006",
        "status": "RFC 4627",
        "publisher": "IETF"
    },
    "RFC4770": {
        "authors": [
            "C. Jennings",
            "J. Reschke"
        ],
        "href": "http://www.ietf.org/rfc/rfc4770.txt",
        "title": "vCard Extensions for Instant Messaging (IM)",
        "date": "January 2007",
        "status": "RFC 4770",
        "publisher": "IETF"
    },
    "RFC4868": {
        "authors": [
            "S. Kelly",
            "S. Frankel"
        ],
        "href": "http://www.ietf.org/rfc/rfc4868.txt",
        "title": "Using HMAC-SHA-256, HMAC-SHA-384, and HMAC-SHA-512 with IPsec",
        "date": "IETF RFC 4868",
        "status": "May 2007",
        "publisher": "IETF"
    },
    "RFC4949": "R. Shirey. <a href=\"http://www.ietf.org/rfc/rfc4949.txt\"><cite>Internet Security Glossary, Version 2.</cite></a>. IETF RFC 4949. August 2007. URL: <a href=\"http://www.ietf.org/rfc/rfc4949.txt\">http://www.ietf.org/rfc/rfc4949.txt</a>",
    "RFC5023": "J. Gregorio, B. de hOra. <a href=\"http://www.ietf.org/rfc/rfc5023.txt\"><cite>Atom Publishing Protocol</cite></a>. IETF RFC 5023. October 2007. URL: <a href=\"http://www.ietf.org/rfc/rfc5023.txt\">http://www.ietf.org/rfc/rfc5023.txt</a>",
    "RFC5280": "D. Cooper, et. al. <a href=\"http://www.ietf.org/rfc/rfc5280.txt\"><cite> Internet X.509 Public Key Infrastructure Certificate and Certificate Revocation List (CRL) Profile. </cite></a>. IETF RFC 5280 May 2008. URL: <a href=\"http://www.ietf.org/rfc/rfc5280.txt\">http://www.ietf.org/rfc/rfc5280.txt</a>",
    "RFC5480": "S. Turner, et. al. <a href=\"http://www.ietf.org/rfc/rfc5480.txt\"><cite> Elliptic Curve Cryptography Subject Public Key Information.</cite></a>. IETF RFC 5480 March 2009. URL: <a href=\"http://www.ietf.org/rfc/rfc5480.txt\">http://www.ietf.org/rfc/rfc5480.txt</a>",
    "RFC5545": {
        "authors": [
            "B. Desruisseaux"
        ],
        "href": "http://www.rfc-editor.org/rfc/rfc5545.txt",
        "title": "Internet Calendaring and Scheduling Core Object Specification (iCalendar)",
        "date": "September 2009",
        "status": "RFC 5545"
    },
    "RFC5646": {
        "authors": [
            "A. Phillips",
            "M. Davis"
        ],
        "href": "http://www.rfc-editor.org/rfc/rfc5646.txt",
        "title": "Tags for Identifying Languages",
        "date": "September 2009",
        "status": "RFC 5646"
    },
    "RFC5724": "E. Wilde, A. Vaha-Sipila. <a href=\"http://www.ietf.org/rfc/rfc5724.txt\">URI Scheme for Global System for Mobile Communications (GSM) Short Message Service (SMS)</a>. January 2010. Request for Comments. URL: <a href=\"http://www.ietf.org/rfc/rfc5724.txt\">http://www.ietf.org/rfc/rfc5724.txt</a>",
    "RFC5785": {
        "authors": [
            "Mark Nottingham",
            "Eran Hammer-Lahav"
        ],
        "href": "http://www.rfc-editor.org/rfc/rfc5785.txt",
        "title": "Defining Well-Known Uniform Resource Identifiers (URIs)",
        "date": "April 2010",
        "status": "Internet Proposed Standard RFC 5785"
    },
    "RFC5789": {
        "authors": [
            "L Dusseault",
            "J. Snell"
        ],
        "href": "http://tools.ietf.org/html/rfc5789",
        "title": "PATCH Method for HTTP",
        "date": "March 2010",
        "status": "Internet Proposed Standard RFC 5789",
        "publisher": "IETF"
    },
    "RFC6068": {
        "authors": [
            "M. Duerst",
            "L. Masinter",
            "J. Zawinski"
        ],
        "href": "http://www.ietf.org/rfc/rfc6068.txt",
        "title": "The 'mailto' URI Scheme",
        "date": "October 2010",
        "status": "Internet Proposed Standard RFC 6068",
        "publisher": "IETF"
    },
    "RichSnippets": "<a href=\"http://googlewebmastercentral.blogspot.com/2009/05/introducing-rich-snippets.html/\"><cite>Introducing Rich Snippets.</cite></a> 12 May 2009. Google Webmaster Central Blog. URL: <a href=\"http://googlewebmastercentral.blogspot.com/2009/05/introducing-rich-snippets.html/\">http://googlewebmastercentral.blogspot.com/2009/05/introducing-rich-snippets.html/</a> ",
    "RIF-BLD": {
        "authors": [
            "Harold Boley",
            "Michael Kifer",
            ""
        ],
        "href": "http://www.w3.org/TR/2010/REC-rif-bld-20100622/",
        "title": "RIF Basic Logic Dialect",
        "date": "22 June 2010",
        "status": "REC",
        "publisher": "W3C"
    },
    "RIF-CORE": {
        "authors": [
            "Harold Boley"
        ],
        "etAl": true,
        "href": "http://www.w3.org/TR/2010/REC-rif-core-20100622/",
        "title": "RIF Core",
        "date": "22 June 2010",
        "status": "REC",
        "publisher": "W3C"
    },
    "RIF-DTB": {
        "authors": [
            "Axel Polleres",
            "Harold Boley",
            "Michael Kifer"
        ],
        "href": "http://www.w3.org/TR/2010/REC-rif-dtb-20100622/",
        "title": "RIF Datatypes and Built-Ins 1.0",
        "date": "22 June 2010",
        "status": "REC",
        "publisher": "W3C"
    },
    "RIF-FLD": {
        "authors": [
            "Harold Boley",
            "Michael Kifer"
        ],
        "href": "http://www.w3.org/TR/2010/REC-rif-fld-20100622/",
        "title": "RIF Framework for Logic Dialects",
        "date": "22 June 2010",
        "status": "REC",
        "publisher": "W3C"
    },
    "RIF-PRD": {
        "authors": [
            "Christian de Sainte Marie",
            "Gary Hallmark",
            "Adrian Paschke",
            ""
        ],
        "href": "http://www.w3.org/TR/2010/REC-rif-prd-20100622/",
        "title": "RIF Production Rule Dialect",
        "date": "22 June 2010",
        "status": "REC",
        "publisher": "W3C"
    },
    "RIF-RDF-OWL": {
        "authors": [
            "Jos de Bruijn"
        ],
        "href": "http://www.w3.org/TR/2010/REC-rif-rdf-owl-20100622/",
        "title": "RIF RDF and OWL Compatibility",
        "date": "22 June 2010",
        "status": "REC",
        "publisher": "W3C"
    },
    "RIF-TEST": {
        "authors": [
            "Stella Mitchell",
            "Leora Morgenstern",
            "Adrian Paschke"
        ],
        "href": "http://www.w3.org/TR/2010/WD-rif-test-20100622/",
        "title": "RIF Test Cases",
        "date": "1 October 2009",
        "status": "WD",
        "publisher": "W3C"
    },
    "RIF-OVERVIEW": {
        "authors": [
            "Michael Kifer",
            "Harold Boley"
        ],
        "href": "http://www.w3.org/TR/2010/NOTE-rif-overview-20100622/",
        "title": "RIF Overview",
        "date": "22 June 2010",
        "status": "W3C Working Group Note",
        "publisher": "W3C"
    },
    "RIF-UCR": {
        "authors": [
            "David Hirtle"
        ],
        "etAl": true,
        "href": "http://www.w3.org/TR/2008/WD-rif-ucr-20081218",
        "title": "RIF Use Cases and Requirements",
        "date": "18 December 2008",
        "status": "WD",
        "publisher": "W3C"
    },
    "RIPEMD-160": "B. Preneel, A. Bosselaers, and H. Dobbertin. <a href=\"http://www.cosic.esat.kuleuven.be/publications/article-317.pdf\"><cite>The Cryptographic Hash Function RIPEMD-160</cite></a>. CryptoBytes, Volume 3, Number 2. pp. 9-14, RSA Laboratories 1997. URL: <a href=\"http://www.cosic.esat.kuleuven.be/publications/article-317.pdf\">http://www.cosic.esat.kuleuven.be/publications/article-317.pdf</a>",
    "ROLE-ATTRIBUTE": {
        "authors": [
            "Shane McCarron"
        ],
        "etAl": true,
        "href": "http://www.w3.org/TR/2012/CR-role-attribute-20120712/",
        "title": "Role Attribute",
        "date": "12 July 2012",
        "status": "CR",
        "publisher": "W3C"
    },
    "RTCWEB-CONSTRAINTS": "D. Burnett. <a href=\"http://datatracker.ietf.org/doc/draft-burnett-rtcweb-constraints-registry/\"><cite>IANA Registry for RTCWeb Media Constraints.</cite></a> URL: <a href=\"http://datatracker.ietf.org/doc/draft-burnett-rtcweb-constraints-registry/\">http://datatracker.ietf.org/doc/draft-burnett-rtcweb-constraints-registry/</a> ",
    "RTCWEB-JSEP": "J. Uberti, C. Jennings. <a href=\"http://datatracker.ietf.org/doc/draft-ietf-rtcweb-jsep/\"><cite>Javascript Session Establishment Protocol.</cite></a> URL: <a href=\"http://datatracker.ietf.org/doc/draft-ietf-rtcweb-jsep/\">http://datatracker.ietf.org/doc/draft-ietf-rtcweb-jsep/</a> ",
    "RTCWEB-USECAS": "C. Holmberg, S. Hakansson, G. Eriksson. <a href=\"http://datatracker.ietf.org/doc/draft-ietf-rtcweb-use-cases-and-requirements/\"><cite>Web Real-Time Communication Use-cases and Requirements.</cite></a> URL: <a href=\"http://datatracker.ietf.org/doc/draft-ietf-rtcweb-use-cases-and-requirements/\">http://datatracker.ietf.org/doc/draft-ietf-rtcweb-use-cases-and-requirements/</a> ",
    "RUBY": {
        "authors": [
            "Masayasu Ishikawa"
        ],
        "etAl": true,
        "href": "http://www.w3.org/TR/2001/REC-ruby-20010531",
        "title": "Ruby Annotation",
        "date": "31 May 2001",
        "status": "REC",
        "publisher": "W3C"
    },
    "S6GROUP2": {
        "authors": [
            "Stuart Weibel"
        ],
        "href": "http://www.w3.org/Search/9605-Indexing-Workshop/ReportOutcomes/S6Group2",
        "title": "A Proposed Convention for Embedding Metadata in HTML",
        "date": "2 June 1996",
        "status": "NOTE",
        "publisher": "W3C"
    },
    "SAML2-CORE": "Scott Cantor; John Kemp; Rob Philpott; Eve Maler. <a href=\"http://docs.oasis-open.org/security/saml/v2.0/saml-core-2.0-os.pdf\"><cite>Assertions and Protocols for SAML V2.0</cite></a> 15 March 2005. URL: <a href=\"http://docs.oasis-open.org/security/saml/v2.0/saml-core-2.0-os.pdf\">http://docs.oasis-open.org/security/saml/v2.0/saml-core-2.0-os.pdf</a>",
    "SAWSDL": {
        "authors": [
            "Joel Farrell",
            "Holger Lausen"
        ],
        "href": "http://www.w3.org/TR/2007/REC-sawsdl-20070828",
        "title": "Semantic Annotations for WSDL and XML Schema",
        "date": "28 August 2007",
        "status": "REC",
        "publisher": "W3C"
    },
    "SAWSDL-GUIDE": {
        "authors": [
            "Rama Akkiraju",
            "Brahmananda Sapkota"
        ],
        "href": "http://www.w3.org/TR/2007/NOTE-sawsdl-guide-20070828",
        "title": "Semantic Annotations for WSDL and XML Schema &#8212; Usage Guide",
        "date": "28 August 2007",
        "status": "NOTE",
        "publisher": "W3C"
    },
    "SAX": "D. Megginson, et al. <a href=\"http://www.megginson.com/downloads/SAX/\"><cite>SAX: The Simple API for XML</cite></a>. May 1998. URL: <a href=\"http://www.megginson.com/downloads/SAX/\"> http://www.megginson.com/downloads/SAX/</a>",
    "SCHEMA-ARCH": {
        "authors": [
            "Ralph R. Swick",
            "Henry S. Thompson"
        ],
        "href": "http://www.w3.org/TR/1999/NOTE-schema-arch-19991007",
        "title": "The Cambridge Communiqu&#233;",
        "date": "7 October 1999",
        "status": "NOTE",
        "publisher": "W3C"
    },
    "SCREEN-ORIENTATION": {
        "authors": [
            "Mounir Lamouri"
        ],
        "href": "http://www.w3.org/TR/2012/WD-screen-orientation-20121206",
        "title": "The Screen Orientation API",
        "date": "06 December 2012",
        "status": "WD",
        "publisher": "W3C"
    },
    "SCXML": {
        "authors": [
            "Torbj&#246;rn Lage"
        ],
        "etAl": true,
        "href": "http://www.w3.org/TR/2008/WD-scxml-20080516",
        "title": "State Chart XML (SCXML): State Machine Notation for Control Abstraction",
        "date": "16 May 2008",
        "status": "WD",
        "publisher": "W3C"
    },
    "SDP": {
        "authors": [
            "J. Rosenberg",
            "H. Schulzrinne"
        ],
        "href": "http://tools.ietf.org/html/rfc3264",
        "title": "An Offer/Answer Model with the Session Description Protocol (SDP)",
        "date": "June 2002",
        "status": "RFC 3264",
        "publisher": "IETF"
    },
    "SDPLABEL": {
        "authors": [
            "O. Levin",
            "G. Camarillo"
        ],
        "href": "http://tools.ietf.org/html/rfc4574",
        "title": "The Session Description Protocol (SDP) Label Attribute",
        "date": "August 2006",
        "status": "RFC 4574",
        "publisher": "IETF"
    },
    "SECG1": "<a href=\"http://www.secg.org/download/aid-780/sec1-v2.pdf\"><cite>SEC1: Elliptic Curve Cryptography, Version 2.0, Standards for Efficient Cryptography Group</cite></a>. May 2009. URL: <a href=\"http://www.secg.org/download/aid-780/sec1-v2.pdf\">http://www.secg.org/download/aid-780/sec1-v2.pdf</a> ",
    "SELECT": {
        "authors": [
            "Tantek Çelik",
            "Elika J. Etemad",
            "Daniel Glazman",
            "Ian Hickson"
        ],
        "etAl": true,
        "href": "http://www.w3.org/TR/css3-selectors/",
        "title": "Selectors Level 3",
        "date": "29 September 2011",
        "status": "REC",
        "publisher": "W3C"
    },
    "SELECTORS-LEVEL-3": "Daniel Glazman; et al. <a href=\"http://www.w3.org/TR/2011/REC-css3-selectors-20110929\"><cite>Selectors Level 3.</cite></a> W3C Recommendation 29 September 2011 URL: <a href=\"http://www.w3.org/TR/2011/REC-css3-selectors-20110929\">http://www.w3.org/TR/2011/REC-css3-selectors-20110929</a> ",
    "SELECTORS-API": {
        "authors": [
            "Lachlan Hunt",
            "Anne van Kesteren"
        ],
        "href": "http://www.w3.org/TR/2012/PR-selectors-api-20121213",
        "title": "Selectors API Level 1",
        "date": "13 December 2012",
        "status": "PR",
        "publisher": "W3C"
    },
    "SELECTORS-API2": "Lachlan Hunt. <a href=\"http://www.w3.org/TR/selectors-api2/\">Selectors API Level 2</a>. 19 January 2010. Working Draft. (Work in progress.) URL: <a href=\"http://www.w3.org/TR/selectors-api2/\">http://www.w3.org/TR/selectors-api2/</a>",
    "SEMANTIC-INTERPRETATION": {
        "authors": [
            "David Burke",
            "Luc Van Tichelen"
        ],
        "href": "http://www.w3.org/TR/2007/REC-semantic-interpretation-20070405",
        "title": "Semantic Interpretation for Speech Recognition (SISR) Version 1.0",
        "date": "5 April 2007",
        "status": "REC",
        "publisher": "W3C"
    },
    "SGML-CATALOG": "Paul Grosso. <cite><a href='https://www.oasis-open.org/html/a401.htm'>Entity Management: OASIS Technical Resolution 9401:1997 (Amendment 2 to TR 9401)</cite></a> 10 september 1007. Entity Management Subcommittee, SGML Open. URL: <a href='https://www.oasis-open.org/html/a401.htm'>https://www.oasis-open.org/html/a401.htm</a> ",
    "SGML-XML": {
        "authors": [
            "James Clark"
        ],
        "href": "http://www.w3.org/TR/NOTE-sgml-xml-971215",
        "title": "Comparison of SGML and XML",
        "date": "15 December 1997",
        "status": "NOTE",
        "publisher": "W3C"
    },
    "SHA-1-Analysis": "McDonald, C., Hawkes, P., and J. Pieprzyk. <a href=\"http://eurocrypt2009rump.cr.yp.to/837a0a8086fa6ca714249409ddfae43d.pdf\"><cite>SHA-1 collisions now 2<sup>52</sup> </cite></a>. EuroCrypt 2009 Rump session. URL: <a href=\"http://eurocrypt2009rump.cr.yp.to/837a0a8086fa6ca714249409ddfae43d.pdf\">http://eurocrypt2009rump.cr.yp.to/837a0a8086fa6ca714249409ddfae43d.pdf</a>",
    "SHA-1-Collisions": "X. Wang, Y.L. Yin, H. Yu. <a href=\"http://people.csail.mit.edu/yiqun/SHA1AttackProceedingVersion.pdf\"><cite>Finding Collisions in the Full SHA-1</cite></a>. In Shoup, V., editor, Advances in Cryptology - CRYPTO 2005, 25th Annual International Cryptology Conference, Santa Barbara, California, USA, August 14-18, 2005, Proceedings, volume 3621 of LNCS, pages 17–36. Springer, 2005. URL: <a href=\"http://people.csail.mit.edu/yiqun/SHA1AttackProceedingVersion.pdf\">http://people.csail.mit.edu/yiqun/SHA1AttackProceedingVersion.pdf</a> (also published in <a href=\"http://www.springerlink.com/content/26vljj3xhc28ux5m/\">http://www.springerlink.com/content/26vljj3xhc28ux5m/</a>)",
    "SKOS-PRIMER": {
        "authors": [
            "Antoine Isaac",
            "Ed Summers"
        ],
        "href": "http://www.w3.org/TR/2009/NOTE-skos-primer-20090818/",
        "title": "SKOS Simple Knowledge Organization System Primer",
        "date": "18 August 2009",
        "status": "NOTE",
        "publisher": "W3C"
    },
    "SKOS-REFERENCE": {
        "authors": [
            "Sean Bechhofer",
            "Alistair Miles"
        ],
        "href": "http://www.w3.org/TR/2009/REC-skos-reference-20090818/",
        "title": "SKOS Simple Knowledge Organization System Reference",
        "date": "18 August 2009",
        "status": "REC",
        "publisher": "W3C"
    },
    "SKOS-UCR": {
        "authors": [
            "Jon Phipps",
            "Daniel Rubin",
            "Antoine Isaac"
        ],
        "href": "http://www.w3.org/TR/2007/WD-skos-ucr-20070516",
        "title": "SKOS Use Cases and Requirements",
        "date": "16 May 2007",
        "status": "WD",
        "publisher": "W3C"
    },
    "SMIL-ANIMATION": {
        "authors": [
            "Patrick Schmitz",
            "Aaron Cohen"
        ],
        "href": "http://www.w3.org/TR/2001/REC-smil-animation-20010904",
        "title": "SMIL Animation",
        "date": "4 September 2001",
        "status": "REC",
        "publisher": "W3C"
    },
    "SMIL10": {
        "authors": [
            "Philipp Hoschka"
        ],
        "href": "http://www.w3.org/TR/1998/REC-smil-19980615",
        "title": "Synchronized Multimedia Integration Language (SMIL) 1.0 Specification",
        "date": "15 June 1998",
        "status": "REC",
        "publisher": "W3C"
    },
    "SMIL2": {
        "authors": [
            "Dick Bulterman"
        ],
        "etAl": true,
        "href": "http://www.w3.org/TR/2005/REC-SMIL2-20051213",
        "title": "Synchronized Multimedia Integration Language (SMIL 2.1)",
        "date": "13 December 2005",
        "status": "REC",
        "publisher": "W3C"
    },
    "SMIL20": {
        "authors": [
            "Jack Jansen"
        ],
        "etAl": true,
        "href": "http://www.w3.org/TR/2005/REC-SMIL2-20051213",
        "title": "Synchronized Multimedia Integration Language (SMIL 2.1)",
        "date": "13 December 2005",
        "status": "REC",
        "publisher": "W3C"
    },
    "SMIL3": {
        "authors": [
            "Dick Bulterman"
        ],
        "href": "http://www.w3.org/TR/2008/REC-SMIL3-20081201",
        "title": "Synchronized Multimedia Integration Language (SMIL 3.0)",
        "date": "1 December 2008",
        "status": "REC",
        "publisher": "W3C"
    },
    "SMIME": {
        "authors": [
            "B. Ramsdell"
        ],
        "href": "http://www.ietf.org/rfc/rfc3851.txt",
        "title": "S/MIME Version 3.1 Message Specification",
        "date": "July 2004",
        "status": "RFC 3851",
        "publisher": "IETF"
    },
    "SML": {
        "authors": [
            "Valentina Popescu",
            "Virginia Smith",
            "Bhalchandra Pandit"
        ],
        "href": "http://www.w3.org/TR/2009/PR-sml-20090212",
        "title": "Service Modeling Language, Version 1.1",
        "date": "12 February 2009",
        "status": "PR",
        "publisher": "W3C"
    },
    "SML-IF": {
        "authors": [
            "Valentina Popescu",
            "Bhalchandra Pandit",
            "Virginia Smith"
        ],
        "href": "http://www.w3.org/TR/2009/PR-sml-if-20090212",
        "title": "Service Modeling Language Interchange Format Version 1.1",
        "date": "12 February 2009",
        "status": "PR",
        "publisher": "W3C"
    },
    "SOAP11-ROR-HTTPBINDING": {
        "authors": [
            "David Orchard"
        ],
        "href": "http://www.w3.org/TR/2006/NOTE-soap11-ror-httpbinding-20060321",
        "title": "SOAP 1.1 Request Optional Response HTTP Binding",
        "date": "21 March 2006",
        "status": "NOTE",
        "publisher": "W3C"
    },
    "SOAP12-AF": {
        "authors": [
            "Henrik Frystyk Nielsen",
            "Herv&#233",
            "Ruellan"
        ],
        "href": "http://www.w3.org/TR/2004/NOTE-soap12-af-20040608",
        "title": "SOAP 1.2 Attachment Feature",
        "date": "8 June 2004",
        "status": "NOTE",
        "publisher": "W3C"
    },
    "SOAP12-EMAIL": {
        "authors": [
            "Highland Mary Mountain"
        ],
        "etAl": true,
        "href": "http://www.w3.org/TR/2002/NOTE-soap12-email-20020703",
        "title": "SOAP Version 1.2 Email Binding",
        "date": "3 July 2002",
        "status": "NOTE",
        "publisher": "W3C"
    },
    "SOAP12-MTOM": {
        "authors": [
            "Mark Nottingham"
        ],
        "etAl": true,
        "href": "http://www.w3.org/TR/2005/REC-soap12-mtom-20050125",
        "title": "SOAP Message Transmission Optimization Mechanism",
        "date": "25 January 2005",
        "status": "REC",
        "publisher": "W3C"
    },
    "SOAP12-MTOM-POLICY": {
        "authors": [
            "Christopher Ferris",
            "Yves Lafon"
        ],
        "href": "http://www.w3.org/TR/2007/WD-soap12-mtom-policy-20070918",
        "title": "MTOM Serialization Policy Assertion 1.1",
        "date": "18 September 2007",
        "status": "WD",
        "publisher": "W3C"
    },
    "SOAP12-N11N": {
        "authors": [
            "Martin Gudgin",
            "Marc Hadley"
        ],
        "href": "http://www.w3.org/TR/2003/NOTE-soap12-n11n-20031008",
        "title": "SOAP Version 1.2 Message Normalization",
        "date": "8 October 2003",
        "status": "NOTE",
        "publisher": "W3C"
    },
    "SOAP12-OS-UCR": {
        "authors": [
            "Mark Jones",
            "Tony Graham",
            "Anish Karmarkar"
        ],
        "href": "http://www.w3.org/TR/2004/WD-soap12-os-ucr-20040608",
        "title": "SOAP Optimized Serialization Use Cases and Requirements",
        "date": "8 June 2004",
        "status": "WD",
        "publisher": "W3C"
    },
    "SOAP12-PART0": {
        "authors": [
            "Yves Lafon",
            "Nilo Mitra"
        ],
        "href": "http://www.w3.org/TR/2007/REC-soap12-part0-20070427",
        "title": "SOAP Version 1.2 Part 0: Primer (Second Edition)",
        "date": "27 April 2007",
        "status": "REC",
        "publisher": "W3C"
    },
    "SOAP12-PART1": {
        "authors": [
            "Noah Mendelsohn"
        ],
        "etAl": true,
        "href": "http://www.w3.org/TR/2007/REC-soap12-part1-20070427/",
        "title": "SOAP Version 1.2 Part 1: Messaging Framework (Second Edition)",
        "date": "27 April 2007",
        "status": "REC",
        "publisher": "W3C"
    },
    "SOAP12-PART2": {
        "authors": [
            "Jean-Jacques Moreau"
        ],
        "etAl": true,
        "href": "http://www.w3.org/TR/2007/REC-soap12-part2-20070427",
        "title": "SOAP Version 1.2 Part 2: Adjuncts (Second Edition)",
        "date": "27 April 2007",
        "status": "REC",
        "publisher": "W3C"
    },
    "SOAP12-PART3": {
        "authors": [
            "David Orchard"
        ],
        "href": "http://www.w3.org/TR/2007/NOTE-soap12-part3-20070702",
        "title": "SOAP 1.2 Part 3: One-Way MEP",
        "date": "2 July 2007",
        "status": "NOTE",
        "publisher": "W3C"
    },
    "SOAP12-REP": {
        "authors": [
            "Yves Lafon",
            "Anish Karmarkar",
            "Martin Gudgin"
        ],
        "href": "http://www.w3.org/TR/2005/REC-soap12-rep-20050125",
        "title": "Resource Representation SOAP Header Block",
        "date": "25 January 2005",
        "status": "REC",
        "publisher": "W3C"
    },
    "SOAP12-TESTCOLLECTION": {
        "authors": [
            "Hugo Haas"
        ],
        "etAl": true,
        "href": "http://www.w3.org/TR/2007/REC-soap12-testcollection-20070427",
        "title": "SOAP Version 1.2 Specification Assertions and Test Collection (Second Edition)",
        "date": "27 April 2007",
        "status": "REC",
        "publisher": "W3C"
    },
    "SOAPJMS": {
        "authors": [
            "Bhakti Mehta",
            "Roland Merrick",
            "Peter Easton"
        ],
        "href": "http://www.w3.org/TR/2008/WD-soapjms-20081121",
        "title": "SOAP over Java Message Service 1.0",
        "date": "21 November 2008",
        "status": "WD",
        "publisher": "W3C"
    },
    "SP800-38D": "M. Dworkin. <a href=\"http://csrc.nist.gov/publications/nistpubs/800-38D/SP-800-38D.pdf\"><cite> NIST Special Publication 800-38D: Recommendation for Block Cipher Modes of Operation: Galois/Counter Mode (GCM) and GMAC</cite></a>. November 2007 URL: <a href=\"http://csrc.nist.gov/publications/nistpubs/800-38D/SP-800-38D.pdf\">http://csrc.nist.gov/publications/nistpubs/800-38D/SP-800-38D.pdf</a>",
    "SP800-56A": "<a href=\"http://csrc.nist.gov/publications/nistpubs/800-56A/SP800-56A_Revision1_Mar08-2007.pdf\"><cite> NIST Special Publication 800-56A: Recommendation for Pair-Wise Key Establishment Schemes Using Discrete Logarithm Cryptography (Revised)</cite></a>. March 2007 URL: <a href=\"http://csrc.nist.gov/publications/nistpubs/800-56A/SP800-56A_Revision1_Mar08-2007.pdf\">http://csrc.nist.gov/publications/nistpubs/800-56A/SP800-56A_Revision1_Mar08-2007.pdf</a>",
    "SP800-57": "<a href=\"http://csrc.nist.gov/publications/nistpubs/800-57/sp800-57_part1_rev3_general.pdf\"><cite>Recommendation for Key Management &#8211; Part 1: General (Revision 3)</cite></a>. SP800-57. July 2012. U.S. Department of Commerce/National Institute of Standards and Technology. URL: <a href=\"http://csrc.nist.gov/publications/nistpubs/800-57/sp800-57_part1_rev3_general.pdf\">http://csrc.nist.gov/publications/nistpubs/800-57/sp800-57_part1_rev3_general.pdf</a>",
    "SP800-67": "<a href=\"http://csrc.nist.gov/publications/nistpubs/800-67-Rev1/SP-800-67-Rev1.pdf\"><cite> Recommendation for the Triple Data Encryption Algorithm (TDEA) Block Cipher, Revised January 2012.</cite></a> SP-800-67 Revision 1. U.S. Department of Commerce/National Institute of Standards and Technology. URL: <a href=\"http://csrc.nist.gov/publications/nistpubs/800-67-Rev1/SP-800-67-Rev1.pdf\">http://csrc.nist.gov/publications/nistpubs/800-67-Rev1/SP-800-67-Rev1.pdf</a>",
    "SPARQL-QUERY": {
        "authors": [
            "E. Prud'hommeaux",
            "A. Seaborne"
        ],
        "href": "http://www.w3.org/TR/2008/REC-rdf-sparql-query-20080115/",
        "title": "SPARQL Query  Language for RDF",
        "date": "</cite> W3C Recommendation",
        "status": "15 January 2008",
        "publisher": "W3C"
    },
    "SPARQL-UPDATE": {
        "authors": [
            "S. Schenk",
            "P. Gearon"
        ],
        "href": "http://www.w3.org/TR/2010/WD-sparql11-update-20100126/",
        "title": "SPARQL 1.1 Update",
        "date": "W3C Working Draft",
        "status": "26 January 2010",
        "publisher": "W3C"
    },
    "SPEC-VARIABILITY": {
        "authors": [
            "Dominique Haza&#235;l-Massieux",
            "Lynne Rosenthal"
        ],
        "href": "http://www.w3.org/TR/2005/NOTE-spec-variability-20050831",
        "title": "Variability in Specifications",
        "date": "31 August 2005",
        "status": "NOTE",
        "publisher": "W3C"
    },
    "SPEECH-GRAMMAR": {
        "authors": [
            "Andrew Hunt",
            "Scott McGlashan"
        ],
        "href": "http://www.w3.org/TR/2004/REC-speech-grammar-20040316",
        "title": "Speech Recognition Grammar Specification Version 1.0",
        "date": "16 March 2004",
        "status": "REC",
        "publisher": "W3C"
    },
    "SPEECH-SYNTHESIS": {
        "authors": [
            "Daniel C. Burnett",
            "Mark R. Walker",
            "Andrew Hunt"
        ],
        "href": "http://www.w3.org/TR/2004/REC-speech-synthesis-20040907",
        "title": "Speech Synthesis Markup Language (SSML) Version 1.0",
        "date": "7 September 2004",
        "status": "REC",
        "publisher": "W3C"
    },
    "SPEECH-SYNTHESIS11": {
        "authors": [
            "Zhi Wei Shuang (&#21452;&#24535;&#20255;)",
            "Daniel C. Burnett"
        ],
        "href": "http://www.w3.org/TR/2008/CR-speech-synthesis11-20081107",
        "title": "Speech Synthesis Markup Language (SSML) Version 1.1",
        "date": "7 November 2008",
        "status": "CR",
        "publisher": "W3C"
    },
    "SPROT11": {
        "authors": [
            "Andy Seaborne",
            "Lee Feigenbaum",
            "Elias Torres"
        ],
        "href": "http://www.w3.org/TR/2005/WD-sprot11-20051024",
        "title": "SPARQL Protocol for RDF Using WSDL 1.1",
        "date": "24 October 2005",
        "status": "WD",
        "publisher": "W3C"
    },
    "SRGB": "<a href=\"http://www.iec.ch/nr1899.htm\"><cite>Multimedia systems and equipment - Colour measurement and management - Part 2-1: Colour management - Default RGB colour space - sRGB.</cite></a> IEC 61966-2-1 (1999-10). ISBN: 2-8318-4989-6 - ICS codes: 33.160.60, 37.080 - TC 100 - 51 pp. URL: <a href=\"http://www.iec.ch/nr1899.htm\">http://www.iec.ch/nr1899.htm</a>",
    "SSE": "Ian Hickson; <a href=\"http://www.w3.org/TR/eventsource/\"><cite>Server-Sent Events.</cite></a>W3C Editor Draft. (Work in progress.) URL: <a href=\"http://www.w3.org/TR/eventsource/\">http://www.w3.org/TR/eventsource/</a> ",
    "SSE-ed": "Ian Hickson; <a href=\"http://dev.w3.org/html5/eventsource/\"><cite>Server-Sent Events.</cite></a>W3C Editor Draft. (Work in progress.) URL: <a href=\"http://dev.w3.org/html5/eventsource/\">http://dev.w3.org/html5/eventsource/</a> ",
    "SSML-SAYAS": {
        "authors": [
            "Daniel C. Burnett"
        ],
        "etAl": true,
        "href": "http://www.w3.org/TR/2005/NOTE-ssml-sayas-20050526",
        "title": "SSML 1.0 say-as attribute values",
        "date": "26 May 2005",
        "status": "NOTE",
        "publisher": "W3C"
    },
    "SSML11REQS": {
        "authors": [
            "Daniel C. Burnett",
            "Zhi Wei Shuang"
        ],
        "href": "http://www.w3.org/TR/2007/WD-ssml11reqs-20070611",
        "title": "Speech Synthesis Markup Language Version 1.1 Requirements",
        "date": "11 June 2007",
        "status": "WD",
        "publisher": "W3C"
    },
    "STREAMS-API": {
        "authors": [
            "Feras Moussa"
        ],
        "href": "http://dvcs.w3.org/hg/streams-api/raw-file/tip/Overview.htm",
        "title": "Streams API",
        "date": "25 October 2012",
        "status": "ED",
        "publisher": "W3C"
    },
    "STUN": {
        "authors": [
            "J. Rosenberg",
            "R. Mahy",
            "P. Matthews",
            "D. Wing"
        ],
        "href": "http://tools.ietf.org/html/rfc5389",
        "title": "Session Traversal Utilities for NAT (STUN)",
        "date": "October 2008",
        "status": "RFC 5389",
        "publisher": "IETF"
    },
    "STUN-URI": {
        "authors": [
            "S. Nandakumar",
            "G. Salgueiro",
            "P. Jones",
            "and M. Petit-Huguenin"
        ],
        "href": "http://tools.ietf.org/html/draft-nandakumar-rtcweb-stun-uri",
        "title": "URI Scheme for Session Traversal Utilities for NAT (STUN) Protocol",
        "date": "12 March 2012",
        "status": "Internet Draft (work in progress)",
        "publisher": "IETF"
    },
    "SUITEB": "<a href=\"http://www.nsa.gov/ia/programs/suiteb_cryptography/\"><cite>NSA Suite B Cryptography</cite></a>. URL: <a href=\"http://www.nsa.gov/ia/programs/suiteb_cryptography/\">http://www.nsa.gov/ia/programs/suiteb_cryptography/</a> ",
    "SUS3": "Cathy Hughes. <a href=\"http://www.unix.org/single_unix_specification/\"><cite>The Single UNIX Specification, Version 3</cite></a>. 2004 URL: <a href=\"http://www.unix.org/single_unix_specification/\">http://www.unix.org/single_unix_specification/</a>",
    "SVG10": {
        "authors": [
            "Jon Ferraiolo"
        ],
        "href": "http://www.w3.org/TR/2001/REC-SVG-20010904",
        "title": "Scalable Vector Graphics (SVG) 1.0 Specification",
        "date": "4 September 2001",
        "status": "REC",
        "publisher": "W3C"
    },
    "SVG11": {
        "authors": [
            "Erik Dahlstr&#246;m"
        ],
        "etAl": true,
        "href": "http://www.w3.org/TR/2011/REC-SVG11-20110816/",
        "title": "Scalable Vector Graphics (SVG) 1.1 (Second Edition)",
        "date": "16 August 2011",
        "status": "REC",
        "publisher": "W3C"
    },
    "SVG112": "Erik Dahlstr&#246;m; et al. <a href=\"http://www.w3.org/TR/2010/WD-SVG11-20100622\"><cite>Scalable Vector Graphics (SVG) 1.1 (Second Edition).</cite></a> 22 June 2010. W3C Working Draft. (Work in progress). URL: <a href=\"http://www.w3.org/TR/2010/WD-SVG11-20100622\">http://www.w3.org/TR/2010/WD-SVG11-20100622</a> ",
    "SVG12": {
        "authors": [
            "Craig Northway",
            "Dean Jackson"
        ],
        "href": "http://www.w3.org/TR/2005/WD-SVG12-20050413",
        "title": "Scalable Vector Graphics (SVG) Full 1.2 Specification",
        "date": "13 April 2005",
        "status": "WD",
        "publisher": "W3C"
    },
    "SVG2REQS": {
        "authors": [
            "Dean Jackson"
        ],
        "href": "http://www.w3.org/TR/2002/WD-SVG2Reqs-20020422",
        "title": "SVG 1.1/1.2/2.0 Requirements",
        "date": "22 April 2002",
        "status": "WD",
        "publisher": "W3C"
    },
    "SVGFILTER12": {
        "authors": [
            "Erik Dahlstr&#246;m"
        ],
        "href": "http://www.w3.org/TR/2007/WD-SVGFilter12-20070501",
        "title": "SVG Filters 1.2, Part 2: Language",
        "date": "1 May 2007",
        "status": "WD",
        "publisher": "W3C"
    },
    "SVGFILTERPRIMER12": {
        "authors": [
            "Erik Dahlstr&#246;m"
        ],
        "href": "http://www.w3.org/TR/2007/WD-SVGFilterPrimer12-20070501",
        "title": "SVG Filters 1.2, Part 1: Primer",
        "date": "1 May 2007",
        "status": "WD",
        "publisher": "W3C"
    },
    "SVGFILTERREQS12": {
        "authors": [
            "Erik Dahlstr&#246;m"
        ],
        "href": "http://www.w3.org/TR/2007/WD-SVGFilterReqs12-20070501",
        "title": "SVG Filter Requirements",
        "date": "1 May 2007",
        "status": "WD",
        "publisher": "W3C"
    },
    "SVGMOBILE": {
        "authors": [
            "Tolga Capin"
        ],
        "href": "http://www.w3.org/TR/2003/REC-SVGMobile-20030114",
        "title": "Mobile SVG Profiles: SVG Tiny and SVG Basic",
        "date": "14 January 2003",
        "status": "REC",
        "publisher": "W3C"
    },
    "SVGMOBILE12": {
        "authors": [
            "Chris Lilley"
        ],
        "etAl": true,
        "href": "http://www.w3.org/TR/2006/CR-SVGMobile12-20060810",
        "title": "Scalable Vector Graphics (SVG) Tiny 1.2 Specification",
        "date": "10 August 2006",
        "status": "CR",
        "publisher": "W3C"
    },
    "SVGMOBILEREQS": {
        "authors": [
            "Rick Graham",
            "Tolga Capin"
        ],
        "href": "http://www.w3.org/TR/2001/WD-SVGMobileReqs-20010803",
        "title": "SVG Mobile Requirements",
        "date": "3 August 2001",
        "status": "WD",
        "publisher": "W3C"
    },
    "SVGPRINT12": {
        "authors": [
            "Craig Northway"
        ],
        "etAl": true,
        "href": "http://www.w3.org/TR/2007/WD-SVGPrint12-20071221",
        "title": "SVG Print 1.2, Part 2: Language",
        "date": "21 December 2007",
        "status": "WD",
        "publisher": "W3C"
    },
    "SVGPRINTPRIMER12": {
        "authors": [
            "Anthony Grasso",
            "Chris Lilley",
            "Andrew Shellshear"
        ],
        "href": "http://www.w3.org/TR/2007/WD-SVGPrintPrimer12-20071221",
        "title": "SVG Print 1.2, Part 1: Primer",
        "date": "21 December 2007",
        "status": "WD",
        "publisher": "W3C"
    },
    "SVGPRINTREQS": {
        "authors": [
            "Lee Klosterman"
        ],
        "etAl": true,
        "href": "http://www.w3.org/TR/2003/WD-SVGPrintReqs-20030218",
        "title": "SVG Printing Requirements",
        "date": "18 February 2003",
        "status": "WD",
        "publisher": "W3C"
    },
    "SVGREQ": {
        "authors": [
            "Jon Ferraiolo"
        ],
        "href": "http://www.w3.org/TR/1998/WD-SVGReq-19981029",
        "title": "Scalable Vector Graphics (SVG) Requirements",
        "date": "29 October 1998",
        "status": "WD",
        "publisher": "W3C"
    },
    "SVGTINY12": {
        "authors": [
            "Scott Hayman"
        ],
        "etAl": true,
        "href": "http://www.w3.org/TR/2008/REC-SVGTiny12-20081222",
        "title": "Scalable Vector Graphics (SVG) Tiny 1.2 Specification",
        "date": "22 December 2008",
        "status": "REC",
        "publisher": "W3C"
    },
    "SVGTINY12REQS": {
        "authors": [
            "Andrew Emmons"
        ],
        "href": "http://www.w3.org/TR/2006/WD-SVGTiny12Reqs-20060810",
        "title": "SVGT 1.2 Requirements",
        "date": "10 August 2006",
        "status": "WD",
        "publisher": "W3C"
    },
    "SW-OOSD-PRIMER": {
        "authors": [
            "Phil Tetlow"
        ],
        "etAl": true,
        "href": "http://www.w3.org/TR/2006/NOTE-sw-oosd-primer-20060309",
        "title": "A Semantic Web Primer for Object-Oriented Software Developers",
        "date": "9 March 2006",
        "status": "NOTE",
        "publisher": "W3C"
    },
    "SWBP-CLASSES-AS-VALUES": {
        "authors": [
            "Natasha Noy"
        ],
        "href": "http://www.w3.org/TR/2005/NOTE-swbp-classes-as-values-20050405",
        "title": "Representing Classes As Property Values on the Semantic Web",
        "date": "5 April 2005",
        "status": "NOTE",
        "publisher": "W3C"
    },
    "SWBP-N-ARYRELATIONS": {
        "authors": [
            "Natasha Noy",
            "Alan Rector"
        ],
        "href": "http://www.w3.org/TR/2006/NOTE-swbp-n-aryRelations-20060412",
        "title": "Defining N-ary Relations on the Semantic Web",
        "date": "12 April 2006",
        "status": "NOTE",
        "publisher": "W3C"
    },
    "SWBP-SKOS-CORE-GUIDE": {
        "authors": [
            "Alistair Miles",
            "Dan Brickley"
        ],
        "href": "http://www.w3.org/TR/2005/WD-swbp-skos-core-guide-20051102",
        "title": "SKOS Core Guide",
        "date": "2 November 2005",
        "status": "WD",
        "publisher": "W3C"
    },
    "SWBP-SKOS-CORE-SPEC": {
        "authors": [
            "Alistair Miles",
            "Dan Brickley"
        ],
        "href": "http://www.w3.org/TR/2005/WD-swbp-skos-core-spec-20051102",
        "title": "SKOS Core Vocabulary Specification",
        "date": "2 November 2005",
        "status": "WD",
        "publisher": "W3C"
    },
    "SWBP-SPECIFIED-VALUES": {
        "authors": [
            "Alan Rector"
        ],
        "href": "http://www.w3.org/TR/2005/NOTE-swbp-specified-values-20050517",
        "title": "Representing Specified Values in OWL: &quot;value partitions&quot; and &quot;value sets&quot;",
        "date": "17 May 2005",
        "status": "NOTE",
        "publisher": "W3C"
    },
    "SWBP-THESAURUS-PUBGUIDE": {
        "authors": [
            "Alistair Miles"
        ],
        "href": "http://www.w3.org/TR/2005/WD-swbp-thesaurus-pubguide-20050517",
        "title": "Quick Guide to Publishing a Thesaurus on the Semantic Web",
        "date": "17 May 2005",
        "status": "WD",
        "publisher": "W3C"
    },
    "SWBP-VOCAB-PUB": {
        "authors": [
            "Jon Phipps",
            "Diego Berrueta"
        ],
        "href": "http://www.w3.org/TR/2008/NOTE-swbp-vocab-pub-20080828",
        "title": "Best Practice Recipes for Publishing RDF Vocabularies",
        "date": "28 August 2008",
        "status": "NOTE",
        "publisher": "W3C"
    },
    "SWBP-XSCH-DATATYPES": {
        "authors": [
            "Jeremy J. Carroll",
            "Jeff Z. Pan"
        ],
        "href": "http://www.w3.org/TR/2006/NOTE-swbp-xsch-datatypes-20060314",
        "title": "XML Schema Datatypes in RDF and OWL",
        "date": "14 March 2006",
        "status": "NOTE",
        "publisher": "W3C"
    },
    "SXBL": {
        "authors": [
            "Ian Hickson",
            "Jon Ferraiolo",
            "David Hyatt"
        ],
        "href": "http://www.w3.org/TR/2005/WD-sXBL-20050815",
        "title": "SVG's XML Binding Language (sXBL)",
        "date": "15 August 2005",
        "status": "WD",
        "publisher": "W3C"
    },
    "SXSWGRIDS": {
        "authors": [
            "Khoi Vinh",
            "Mark Boulton"
        ],
        "href": "http://www.subtraction.com/pics/0703/grids_are_good.pdf",
        "title": "Grids Are Good",
        "date": "March 2007",
        "status": "SXSW Interactive, Austin, TX"
    },
    "SYMM-MODULES": {
        "authors": [
            "Ted Wugofski",
            "Patrick Schmitz",
            "Warner ten Kate"
        ],
        "href": "http://www.w3.org/TR/1999/NOTE-SYMM-modules-19990223",
        "title": "Synchronized Multimedia Modules based upon SMIL 1.0",
        "date": "23 February 1999",
        "status": "NOTE",
        "publisher": "W3C"
    },
    "SYSINFOAPI": {
        "authors": [
            "Dzung Tran",
            "Max Froumentin"
        ],
        "etAl": true,
        "href": "http://www.w3.org/TR/2010/WD-system-info-api-20100202/",
        "title": "The System Information API",
        "date": "2 February 2010",
        "status": "WD",
        "publisher": "W3C"
    },
    "HTMLMEDIACAPTURE": {
        "authors": [
            "Anssi Kostiainen",
            "Ilkka Oksanen",
            "Dominique Hazaël-Massieux"
        ],
        "href": "http://www.w3.org/TR/2012/WD-html-media-capture-20120529/",
        "title": "HTML Media Capture",
        "date": "29 May 2012",
        "status": "WD",
        "publisher": "W3C"
    },
    "TAGLINK20030116": {
        "authors": [
            "Ian Jacobs (Scribe)"
        ],
        "href": "http://www.w3.org/2003/01/16-tag-xlink",
        "title": "Minutes of 16 Jan 2003 discussion on Linking in XML Documents",
        "date": "2003",
        "status": "W3C TAG archives",
        "publisher": "W3C"
    },
    "TEST-METADATA": {
        "authors": [
            "Patrick Curran",
            "Karl Dubost"
        ],
        "href": "http://www.w3.org/TR/2005/NOTE-test-metadata-20050914",
        "title": "Test Metadata",
        "date": "14 September 2005",
        "status": "NOTE",
        "publisher": "W3C"
    },
    "THEGRID": "Allen Hurlburt. <cite>Grid: A Modular System for the Design and Production of Newpapers, Magazines, and Books.</cite> Wiley. 1982. ISBN 0-471-28923-X.",
    "TIMESHEETS": {
        "authors": [
            "Pablo Cesar",
            "Dick Bulterman",
            "Petri Vuorimaa"
        ],
        "href": "http://www.w3.org/TR/2008/WD-timesheets-20080110",
        "title": "SMIL Timesheets 1.0",
        "date": "10 January 2008",
        "status": "WD",
        "publisher": "W3C"
    },
    "TIMEZONE": {
        "authors": [
            "Martin D&#252;rst"
        ],
        "etAl": true,
        "href": "http://www.w3.org/TR/2005/NOTE-timezone-20051013",
        "title": "Working with Time Zones",
        "date": "13 October 2005",
        "status": "NOTE",
        "publisher": "W3C"
    },
    "TLS": {
        "authors": [
            "T. Dierks",
            "E. Rescorla"
        ],
        "href": "http://tools.ietf.org/html/rfc5246",
        "title": "The Transport Layer Security (TLS) Protocol, Version 1.2",
        "date": "August 2008",
        "status": "RFC 5246",
        "publisher": "IETF"
    },
    "Tobin": "R. Tobin. <a href=\"http://lists.w3.org/Archives/Member/w3c-xml-core-wg/2000OctDec/0054\"><cite>Infoset for external entities.</cite></a> 2000. URL: <a href=\"http://lists.w3.org/Archives/Member/w3c-xml-core-wg/2000OctDec/0054\">http://lists.w3.org/Archives/Member/w3c-xml-core-wg/2000OctDec/0054</a> [XML Core mailing list, <a href=\"http://cgi.w3.org/MemberAccess/AccessRequest\">W3C Member Only</a>].",
    "TOUCH-EVENTS": {
      "authors": [
          "Doug Schepers",
          "Sangwhan Moon",
          "Matt Brubeck"
      ],
      "href": "http://www.w3.org/TR/2013/WD-touch-events-20130124",
      "title": "Touch Events version 1",
      "date": "24 January 2013",
      "status": "WD",
      "publisher": "W3C"
    },
    "TRACKING-COMPLIANCE": {
        "authors": [
            "Justin Brookman",
            "Sean Harvey",
            "Erica Newland",
            "Heather West"
        ],
        "href": "http://www.w3.org/TR/tracking-compliance/",
        "title": "Tracking Compliance and Scope",
        "date": "13 March 2012",
        "status": "WD",
        "publisher": "W3C"
    },
    "TRACKING-DNT": {
        "authors": [
            "Roy T. Fielding",
            "David Singer"
        ],
        "href": "http://www.w3.org/TR/tracking-dnt/",
        "title": "Tracking Preference Expression (DNT)",
        "date": "13 March 2012",
        "status": "WD",
        "publisher": "W3C"
    },
    "TRIPLEDES": "<a href=\"http://www.ansi.org/\"><cite>ANSI X9.52: Triple Data Encryption Algorithm Modes of Operation. 1998</cite></a>. URL: <a href=\"http://www.ansi.org/\">http://www.ansi.org/</a>",
    "TTAF1-DFXP": {
        "authors": [
            "Glenn Adams"
        ],
        "href": "http://www.w3.org/TR/2006/CR-ttaf1-dfxp-20061116",
        "title": "Timed Text (TT) Authoring Format 1.0&#160;&#8211; Distribution Format Exchange Profile (DFXP)",
        "date": "16 November 2006",
        "status": "CR",
        "publisher": "W3C"
    },
    "TTAF1-REQ": {
        "authors": [
            "Glenn Adams"
        ],
        "href": "http://www.w3.org/TR/2006/NOTE-ttaf1-req-20060427",
        "title": "Timed Text (TT) Authoring Format 1.0 Use Cases and Requirements",
        "date": "27 April 2006",
        "status": "NOTE",
        "publisher": "W3C"
    },
    "TURINGTEST": {
        "authors": [
            "Matt May"
        ],
        "href": "http://www.w3.org/TR/2005/NOTE-turingtest-20051123",
        "title": "Inaccessibility of CAPTCHA",
        "date": "23 November 2005",
        "status": "NOTE",
        "publisher": "W3C"
    },
    "TURN": {
        "authors": [
            "P. Mahy",
            "P. Matthews",
            "J. Rosenberg"
        ],
        "href": "http://tools.ietf.org/html/rfc5766",
        "title": "Traversal Using Relays around NAT (TURN): Relay Extensions to Session Traversal Utilities for NAT (STUN)",
        "date": "April 2010",
        "status": "RFC 5766",
        "publisher": "IETF"
    },
    "TURN-URI": {
        "authors": [
            "M. Petit-Huguenin",
            "S. Nandakumar",
            "G. Salgueiro",
            "and  P. Jones"
        ],
        "href": "http://tools.ietf.org/html/draft-petithuguenin-behave-turn-uris",
        "title": "Traversal Using Relays around NAT (TURN) Uniform Resource Identifiers",
        "date": "12 March 2012",
        "status": "Internet Draft (work in progress)",
        "publisher": "IETF"
    },
    "TURTLE": {
        "authors": [
            "David Beckett",
            "Tim Berners-Lee"
        ],
        "href": "http://www.w3.org/TeamSubmission/turtle/",
        "title": "Turtle: Terse RDF Triple Language",
        "date": "January 2008",
        "status": "W3C Team Submission",
        "publisher": "W3C"
    },
    "TUSSLE": "David D. Clark et.al.<a href='http://groups.csail.mit.edu/ana/Publications/PubPDFs/Tussle%20in%20Cyberspace%20Defining%20Tomorrows%20Internet%202005%27s%20Internet.pdf'><cite>Tussle in Cyberspace: Defining Tomorrow's Internet.</cite></a> June 2005. IEEE/ACM Transactions on Networking",
    "TVWEB-URI-REQUIREMENTS": {
        "authors": [
            "Gomar Thomas",
            "Warner ten Kate",
            "Craig Finseth"
        ],
        "href": "http://www.w3.org/TR/1999/NOTE-TVWeb-URI-Requirements-19991021",
        "title": "TV Broadcast URI Schemes Requirements",
        "date": "21 October 1999",
        "status": "NOTE",
        "publisher": "W3C"
    },
    "TYPED-ARRAYS": "David Herman, Kenneth Russell. <a href=\"https://www.khronos.org/registry/typedarray/specs/latest/\"><cite>Typed Arrays</cite></a> Khronos Working Draft. (Work in progress.) URL: <a href=\"https://www.khronos.org/registry/typedarray/specs/latest/\">https://www.khronos.org/registry/typedarray/specs/latest/</a> ",
    "TZDB": "<a href='http://www.twinsun.com/tz/tz-link.htm'><cite>Time Zone Information Database.</cite></a> URL: <a href='http://www.twinsun.com/tz/tz-link.htm'>http://www.twinsun.com/tz/tz-link.htm</a>",
    "UAAG10": {
        "authors": [
            "Jon Gunderson",
            "Ian Jacobs",
            "Eric Hansen"
        ],
        "href": "http://www.w3.org/TR/2002/REC-UAAG10-20021217",
        "title": "User Agent Accessibility Guidelines 1.0",
        "date": "17 December 2002",
        "status": "REC",
        "publisher": "W3C"
    },
    "UAAG10-TECHS": {
        "authors": [
            "Ian Jacobs",
            "Jon Gunderson",
            "Eric Hansen"
        ],
        "href": "http://www.w3.org/TR/2002/NOTE-UAAG10-TECHS-20021217",
        "title": "Techniques for User Agent Accessibility Guidelines 1.0",
        "date": "17 December 2002",
        "status": "NOTE",
        "publisher": "W3C"
    },
    "UAAG20": {
        "authors": [
            "Jan Richards",
            "James Allan"
        ],
        "href": "http://www.w3.org/TR/2009/WD-UAAG20-20090311",
        "title": "User Agent Accessibility Guidelines (UAAG) 2.0",
        "date": "11 March 2009",
        "status": "WD",
        "publisher": "W3C"
    },
    "UAAG20-REQUIREMENTS": {
        "authors": [
            "Jim Allan",
            "Jan Richards"
        ],
        "href": "http://www.w3.org/TR/2007/WD-UAAG20-requirements-20071031",
        "title": "User Agent Accessibility Guidelines 2.0 Requirements",
        "date": "31 October 2007",
        "status": "WD",
        "publisher": "W3C"
    },
    "UAX11": {
        "authors": [
            "Asmus Freytag"
        ],
        "href": "http://www.unicode.org/unicode/reports/tr11/tr11-8.html",
        "title": "East Asian Width",
        "date": "23 March 2001",
        "status": "Unicode Standard Annex #11"
    },
    "UAX14": {
        "authors": [
            "Asmus Freytag"
        ],
        "href": "http://www.unicode.org/unicode/reports/tr14/tr14-17.html",
        "title": "Line Breaking Properties",
        "date": "29 March 2005",
        "status": "Unicode Standard Annex #14"
    },
    "UAX21": {
        "authors": [
            "Mark Davis"
        ],
        "href": "http://www.unicode.org/reports/tr21/tr21-5.html",
        "title": "Case Mappings",
        "date": "26 March 2001",
        "status": "Unicode Standard Annex #21"
    },
    "UAX24": {
        "authors": [
            "Mark Davis"
        ],
        "href": "http://www.unicode.org/unicode/reports/tr24/tr24-7.html",
        "title": "Script Names",
        "date": "28 March 2005",
        "status": "Unicode Standard Annex #24"
    },
    "UAX27": {
        "authors": [
            "Mark Davis",
            "Michael Everson"
        ],
        "etAl": true,
        "href": "http://www.unicode.org/unicode/reports/tr27/tr27-4.html",
        "title": "Unicode 3.1.0",
        "date": "16 May 2001",
        "status": "Unicode Standard Annex #27"
    },
    "UAX29": {
        "authors": [
            "Mark Davis"
        ],
        "href": "http://www.unicode.org/unicode/reports/tr29/tr29-9.html",
        "title": "Text Boundaries",
        "date": "25 March 2005",
        "status": "Unicode Standard Annex #29"
    },
    "UI-EVENTS": {
        "authors": [
            "Travis Leithead",
            "Gary Kacmarcik"
        ],
        "href": "http://dvcs.w3.org/hg/d4e/raw-file/tip/source_respec.htm",
        "title": "UI Events",
        "date": "7 January 2013",
        "status": "ED",
        "publisher": "W3C"
    },
    "UNDERSTANDING-WCAG20": {
        "authors": [
            "Gregg Vanderheiden"
        ],
        "etAl": true,
        "href": "http://www.w3.org/TR/2008/NOTE-UNDERSTANDING-WCAG20-20081211",
        "title": "Understanding WCAG 2.0",
        "date": "11 December 2008",
        "status": "NOTE",
        "publisher": "W3C"
    },
    "UNICODE": "The Unicode Consortium. <a href=\"http://www.unicode.org/unicode/standard/versions/enumeratedversions.html\"><cite>The Unicode Standard.</cite></a> 2003. Defined by: The Unicode Standard, Version 4.0 (Boston, MA, Addison-Wesley, ISBN 0-321-18578-1), as updated from time to time by the publication of new versions URL: <a href=\"http://www.unicode.org/unicode/standard/versions/enumeratedversions.html\">http://www.unicode.org/unicode/standard/versions/enumeratedversions.html</a> ",
    "UNICODE-XML": {
        "authors": [
            "Asmus Freytag",
            "Martin D&#252;rst"
        ],
        "href": "http://www.w3.org/TR/2007/NOTE-unicode-xml-20070516",
        "title": "Unicode in XML and other Markup Languages",
        "date": "16 May 2007",
        "status": "NOTE",
        "publisher": "W3C"
    },
    "UNICODE310": "The Unicode Consortium. <a href=\"http://www.unicode.org/unicode/standard/versions/enumeratedversions.html#Unicode_3_1_0\"><cite>The Unicode Standard: Version 3.1.0.</cite></a> Addison Wesley Longman. 2000. ISBN 0-201-61633-5. For more information, consult the Unicode Consortium's home page at &lt;a href=&quot;http://www.unicode.org/&quot;&gt;http://www.unicode.org/&lt;/a&gt; URL: <a href=\"http://www.unicode.org/unicode/standard/versions/enumeratedversions.html#Unicode_3_1_0\">http://www.unicode.org/unicode/standard/versions/enumeratedversions.html#Unicode_3_1_0</a> ",
    "UNICODE4": "The Unicode Consortium. <a href=\"http://www.unicode.org/versions/Unicode4.1.0/\"><cite>The Unicode Standard, Version 4.1.0.</cite></a> Defined by: The Unicode Standard, Version 4.0 (Boston, MA, Addison-Wesley, 2003. ISBN 0-321-18578-1), as amended by Unicode 4.0.1 (http://www.unicode.org/versions/Unicode4.0.1) and by Unicode 4.1.0 (http://www.unicode.org/versions/Unicode4.1.0) URL: <a href=\"http://www.unicode.org/versions/Unicode4.1.0/\">http://www.unicode.org/versions/Unicode4.1.0/</a> ",
    "UNICODE5": "The Unicode Consortium. <a href=\"http://www.unicode.org/versions/Unicode5.1.0/\"><cite>The Unicode Standard, Version 5.1.0.</cite></a> Addison-Wesley. 2007. ISBN 0-321-48091-0. URL: <a href=\"http://www.unicode.org/versions/Unicode5.1.0/\">http://www.unicode.org/versions/Unicode5.1.0/</a> ",
    "UPNP-AVARCH2": "John Ritchie, Thomas Kuehnel, Wouter van der Beek, Jeffrey Kang. <a href=\"http://www.upnp.org/specs/av/UPnP-av-AVArchitecture-v2-20101231.pdf\"><cite>UPnP AV Architecture:2</cite></a>. 31 December 2010. UPnP Forum. Standardized DCP. For UPnP Version 1.0. PDF document. URL: <a href=\"http://www.upnp.org/specs/av/UPnP-av-AVArchitecture-v2-20101231.pdf\">http://www.upnp.org/specs/av/UPnP-av-AVArchitecture-v2-20101231.pdf</a>",
    "UPNP-AVT3": "<a href=\"http://www.upnp.org/specs/av/UPnP-av-AVTransport-v3-Service-20101231.pdf\"><cite>AVTransport:3 Service</cite></a>. 31 December 2010. UPnP Forum. Standardized DCP. For UPnP Version 1.0. PDF document. URL: <a href=\"http://www.upnp.org/specs/av/UPnP-av-AVTransport-v3-Service-20101231.pdf\">http://www.upnp.org/specs/av/UPnP-av-AVTransport-v3-Service-20101231.pdf</a>",
    "UPNP-CD4": "<a href=\"http://www.upnp.org/specs/av/UPnP-av-ContentDirectory-v4-Service-20101231.pdf\"><cite>ContentDirectory:4 Service</cite></a>. 31 December 2010. UPnP Forum. Standardized DCP. For UPnP Version 1.0. URL: <a href=\"http://www.upnp.org/specs/av/UPnP-av-ContentDirectory-v4-Service-20101231.pdf\">http://www.upnp.org/specs/av/UPnP-av-ContentDirectory-v4-Service-20101231.pdf</a>",
    "UPNP-CM3": "<a href=\"http://www.upnp.org/specs/av/UPnP-av-ConnectionManager-v3-Service-20101231.pdf\"><cite>ConnectionManager:3 Service</cite></a>. 31 December 2010. UPnP Forum. Standardized DCP. For UPnP Version 1.0. URL: <a href=\"http://www.upnp.org/specs/av/UPnP-av-ConnectionManager-v3-Service-20101231.pdf\">http://www.upnp.org/specs/av/UPnP-av-ConnectionManager-v3-Service-20101231.pdf</a>",
    "UPNP-DEVICEARCH": "<a href=\"http://www.upnp.org/specs/arch/UPnP-arch-DeviceArchitecture-v1.0-20081015.pdf\"><cite>UPnP Device Architecture 1.0</cite></a>. 15 October 2008. UPnP Forum. For UPnP Version 1.0. PDF document. URL: <a href=\"http://www.upnp.org/specs/arch/UPnP-arch-DeviceArchitecture-v1.0-20081015.pdf\">http://www.upnp.org/specs/arch/UPnP-arch-DeviceArchitecture-v1.0-20081015.pdf</a>",
    "UPNP-DEVICEARCH11": "<a href=\"http://upnp.org/specs/arch/UPnP-arch-DeviceArchitecture-v1.1.pdf\"><cite>UPnP Device Architecture 1.1</cite></a>. 15 October 2008. UPnP Forum. PDF document. URL: <a href=\"http://upnp.org/specs/arch/UPnP-arch-DeviceArchitecture-v1.1.pdf\">http://upnp.org/specs/arch/UPnP-arch-DeviceArchitecture-v1.1.pdf</a>",
    "UPNP-DP1": "<a href=\"http://www.upnp.org/specs/gw/UPnP-gw-DeviceProtection-v1-Service-20110224.pdf\"><cite>DeviceProtection:1 Service</cite></a>. 24 February 2011. UPnP Forum. Standardized DCP. For UPnP Version 1.0. URL: <a href=\"http://www.upnp.org/specs/gw/UPnP-gw-DeviceProtection-v1-Service-20110224.pdf\">http://www.upnp.org/specs/gw/UPnP-gw-DeviceProtection-v1-Service-20110224.pdf</a>",
    "UPNP-MR3": "<a href=\"http://www.upnp.org/specs/av/UPnP-av-MediaRenderer-v3-Device-20101231.pdf\"><cite>MediaRenderer:3 Device</cite></a>. 31 December 2010. UPnP Forum. Standardized DCP. For UPnP Version 1.0. PDF document. URL: <a href=\"http://www.upnp.org/specs/av/UPnP-av-MediaRenderer-v3-Device-20101231.pdf\">http://www.upnp.org/specs/av/UPnP-av-MediaRenderer-v3-Device-20101231.pdf</a>",
    "UPNP-MS4": "<a href=\"http://upnp.org/specs/av/UPnP-av-MediaServer-v4-Device.pdf\"><cite>MediaServer:4 Device</cite></a>. 31 December 2010. UPnP Forum. Standardized DCP. For UPnP Version 1.0. PDF document. URL: <a href=\"http://upnp.org/specs/av/UPnP-av-MediaServer-v4-Device.pdf\">http://upnp.org/specs/av/UPnP-av-MediaServer-v4-Device.pdf</a>",
    "UPNP-RC3": "<a href=\"http://www.upnp.org/specs/av/UPnP-av-RenderingControl-v3-Service-20101231.pdf\"><cite>RenderingControl:3 Service</cite></a>. 31 December 2010. UPnP Forum. Standardized DCP. For UPnP Version 1.0. PDF document. URL: <a href=\"http://www.upnp.org/specs/av/UPnP-av-RenderingControl-v3-Service-20101231.pdf\">http://www.upnp.org/specs/av/UPnP-av-RenderingControl-v3-Service-20101231.pdf</a>",
    "UPNP-SR2": "<a href=\"http://www.upnp.org/specs/av/UPnP-av-ScheduledRecording-v2-Service-20101231.pdf\"><cite>ScheduledRecording:2 Service</cite></a>. 31 December 2010. UPnP Forum. Standardized DCP. For UPnP Version 1.0. URL: <a href=\"http://www.upnp.org/specs/av/UPnP-av-ScheduledRecording-v2-Service-20101231.pdf\">http://www.upnp.org/specs/av/UPnP-av-ScheduledRecording-v2-Service-20101231.pdf</a>",
    "URI": {
        "authors": [
            "T. Berners-Lee",
            "R. Fielding",
            "L. Masinter"
        ],
        "href": "http://www.ietf.org/rfc/rfc3986.txt",
        "title": "Uniform Resource Identifiers (URI): generic syntax",
        "date": "January 2005",
        "status": "RFC 3986",
        "publisher": "IETF"
    },
    "URI-CLARIFICATION": {
        "authors": [
            "URI Planning Interest Group"
        ],
        "href": "http://www.w3.org/TR/2001/NOTE-uri-clarification-20010921",
        "title": "URIs, URLs, and URNs: Clarifications and Recommendations 1.0",
        "date": "21 September 2001",
        "status": "NOTE",
        "publisher": "W3C"
    },
    "URI-TEMPLATE": {
        "authors": [
            "Joe Gregorio",
            "Roy T. Fielding",
            "Marc Hadley",
            "Mark Nottingham",
            "David Orchard"
        ],
        "href": "http://www.rfc-editor.org/rfc/rfc6570.txt",
        "title": "URI Template",
        "date": "March 2012",
        "status": "RFC 6570"
    },
    "URN": "R. Moats. <a href=\"http://www.ietf.org/rfc/rfc2141.txt\"><cite>URN Syntax.</cite></a> IETF RFC 2141. May 1997.  URL: <a href=\"http://www.ietf.org/rfc/rfc2141.txt\">http://www.ietf.org/rfc/rfc2141.txt</a>",
    "URN-OID": "M. Mealling. <a href=\"http://www.ietf.org/rfc/rfc3061.txt\"><cite>A URN Namespace of Object Identifiers. </cite></a>. IETF RFC 3061. February 2001. URL: <a href=\"http://www.ietf.org/rfc/rfc3061.txt\">http://www.ietf.org/rfc/rfc3061.txt</a>",
    "UTF-8": "F. Yergeau. <a href=\"http://www.ietf.org/rfc/rfc3629.txt\"><cite>UTF-8, a transformation format of ISO 10646</cite></a>. IETF RFC 3629. November 2003. URL: <a href=\"http://www.ietf.org/rfc/rfc3629.txt\">http://www.ietf.org/rfc/rfc3629.txt</a>",
    "UTF-16": "P. Hoffman , F. Yergeau. <a href=\"http://www.ietf.org/rfc/rfc2781.txt\"><cite>UTF-16, an encoding of ISO 10646.</cite></a> IETF RFC 2781. February 2000.   URL: <a href=\"http://www.ietf.org/rfc/rfc2781.txt\">http://www.ietf.org/rfc/rfc2781.txt</a>",
    "UTR24": {
        "authors": [
            "Mark Davis"
        ],
        "href": "http://www.unicode.org/unicode/reports/tr24/tr24-3.html",
        "title": "Script Names",
        "date": "27 September 2001",
        "status": "Unicode Technical Report #24"
    },
    "VBI-REQS": {
        "authors": [
            "Kenneth G. Rehor"
        ],
        "href": "http://www.w3.org/TR/2002/WD-vbi-reqs-20020808",
        "title": "Voice Browser Interoperation: Requirements",
        "date": "8 August 2002",
        "status": "WD",
        "publisher": "W3C"
    },
    "VOICE": {
        "authors": [
            "David Raggett",
            "Or Ben-Nattan"
        ],
        "href": "http://www.w3.org/TR/1998/NOTE-voice-0128",
        "title": "Voice Browsers",
        "date": "28 January 1998",
        "status": "NOTE",
        "publisher": "W3C"
    },
    "VOICE-ARCHITECTURE": {
        "authors": [
            "Michael K. Brown",
            "D. A. Dahl"
        ],
        "href": "http://www.w3.org/TR/1999/WD-voice-architecture-19991223",
        "title": "Model Architecture for Voice Browser Systems",
        "date": "23 December 1999",
        "status": "WD",
        "publisher": "W3C"
    },
    "VOICE-DIALOG-REQS": {
        "authors": [
            "Scott McGlashan"
        ],
        "href": "http://www.w3.org/TR/1999/WD-voice-dialog-reqs-19991223",
        "title": "Dialog Requirements for Voice Markup Languages",
        "date": "23 December 1999",
        "status": "WD",
        "publisher": "W3C"
    },
    "VOICE-GRAMMAR-REQS": {
        "authors": [
            "Michael K. Brown"
        ],
        "href": "http://www.w3.org/TR/1999/WD-voice-grammar-reqs-19991223",
        "title": "Grammar Representation Requirements for Voice Markup Languages",
        "date": "23 December 1999",
        "status": "WD",
        "publisher": "W3C"
    },
    "VOICE-INTRO": {
        "authors": [
            "Jim Larson"
        ],
        "href": "http://www.w3.org/TR/2000/WD-voice-intro-20001204",
        "title": "Voice Browsers, Introduction",
        "date": "4 December 2000",
        "status": "WD",
        "publisher": "W3C"
    },
    "VOICE-NLU-REQS": {
        "authors": [
            "Deborah Dahl"
        ],
        "href": "http://www.w3.org/TR/1999/WD-voice-nlu-reqs-19991223",
        "title": "Natural Language Processing Requirements for Voice Markup Languages",
        "date": "23 December 1999",
        "status": "WD",
        "publisher": "W3C"
    },
    "VOICE-TTS-REQS": {
        "authors": [
            "Andrew Hunt"
        ],
        "href": "http://www.w3.org/TR/1999/WD-voice-tts-reqs-19991223",
        "title": "Speech Synthesis Markup Requirements for Voice Markup Languages",
        "date": "23 December 1999",
        "status": "WD",
        "publisher": "W3C"
    },
    "VOICEXML20": {
        "authors": [
            "Brad Porter"
        ],
        "etAl": true,
        "href": "http://www.w3.org/TR/2004/REC-voicexml20-20040316",
        "title": "Voice Extensible Markup Language (VoiceXML) Version 2.0",
        "date": "16 March 2004",
        "status": "REC",
        "publisher": "W3C"
    },
    "VOICEXML21": {
        "authors": [
            "Scott McGlashan"
        ],
        "etAl": true,
        "href": "http://www.w3.org/TR/2007/REC-voicexml21-20070619",
        "title": "Voice Extensible Markup Language (VoiceXML) 2.1",
        "date": "19 June 2007",
        "status": "REC",
        "publisher": "W3C"
    },
    "VOICEXML30": {
        "authors": [
            "Paolo Baggia"
        ],
        "etAl": true,
        "href": "http://www.w3.org/TR/2008/WD-voicexml30-20081219",
        "title": "Voice Extensible Markup Language (VoiceXML) 3.0",
        "date": "19 December 2008",
        "status": "WD",
        "publisher": "W3C"
    },
    "VXML30REQS": {
        "authors": [
            "Emily Candell",
            "Jeff Hoepfinger"
        ],
        "href": "http://www.w3.org/TR/2008/WD-vxml30reqs-20080808",
        "title": "Voice Extensible Markup Language (VoiceXML) 3.0 Requirements",
        "date": "8 August 2008",
        "status": "WD",
        "publisher": "W3C"
    },
    "WAC-ORIENTATION-API": "WAC Application Services Ltd. <a href=\"http://specs.wacapps.net/2.0/jun2011/deviceapis/orientation.html\"><cite>Device APIs: The orientation module</cite></a> 28 January 2011. WAC 2.0 Proposed Release Version (PRV) URL: <a href=\"http://specs.wacapps.net/2.0/jun2011/deviceapis/orientation.html\">http://specs.wacapps.net/2.0/jun2011/deviceapis/orientation.html</a> ",
    "WAC-SENSOR-API": {
        "authors": [
            "WAC Application Services Ltd"
        ],
        "href": "http://specs.wacapps.net/2.0/jun2011/deviceapis/sensors.html",
        "title": "Device APIs: The sensor module",
        "date": "July 2011",
        "status": "WAC Ipanema Editor's Draft"
    },
    "WAI-AGE-LITERATURE": {
        "authors": [
            "Andrew Arch"
        ],
        "href": "http://www.w3.org/TR/2008/WD-wai-age-literature-20080514",
        "title": "Web Accessibility for Older Users: A Literature Review",
        "date": "14 May 2008",
        "status": "WD",
        "publisher": "W3C"
    },
    "WAI-ARIA": {
        "authors": [
            "James Craig",
            "Michael Cooper"
        ],
        "etAl": true,
<<<<<<< HEAD
        "href": "http://www.w3.org/TR/2011/CR-wai-aria-20110118/",
        "title": "Accessible Rich Internet Applications (WAI-ARIA) 1.0.",
        "date": "18 January 2011",
        "status": "CR",
=======
        "href": "http://www.w3.org/TR/2009/WD-wai-aria-20090224",
        "title": "Accessible Rich Internet Applications (WAI-ARIA) 1.0",
        "date": "24 February 2009",
        "status": "WD",
>>>>>>> 6ed9b231
        "publisher": "W3C"
    },
    "WAI-ARIA-IMPLEMENTATION": {
        "authors": [
            "Michael Cooper",
            "Aaron Leventhal"
        ],
        "href": "http://www.w3.org/TR/2009/WD-wai-aria-implementation-20090224",
        "title": "WAI-ARIA 1.0 User Agent Implementation Guide",
        "date": "24 February 2009",
        "status": "WD",
        "publisher": "W3C"
    },
    "WAI-ARIA-PRACTICES": {
        "authors": [
            "Joseph Scheuhammer",
            "Michael Cooper"
        ],
<<<<<<< HEAD
        "href": "http://www.w3.org/TR/2010/WD-wai-aria-practices-20100916/",
        "title": "WAI-ARIA Best Practices.",
        "date": "16 September 2010",
=======
        "href": "http://www.w3.org/TR/2009/WD-wai-aria-practices-20090224",
        "title": "WAI-ARIA Best Practices",
        "date": "24 February 2009",
>>>>>>> 6ed9b231
        "status": "WD",
        "publisher": "W3C"
    },
    "WAI-ARIA-PRIMER": {
        "authors": [
            "Richard Schwerdtfeger",
            "Michael Cooper",
            "Lisa Pappas"
        ],
        "href": "http://www.w3.org/TR/2008/WD-wai-aria-primer-20080204",
        "title": "WAI-ARIA Primer",
        "date": "4 February 2008",
        "status": "WD",
        "publisher": "W3C"
    },
    "WAI-ARIA-ROADMAP": {
        "authors": [
            "Richard Schwerdtfeger"
        ],
        "href": "http://www.w3.org/TR/2008/WD-wai-aria-roadmap-20080204",
        "title": "Roadmap for Accessible Rich Internet Applications (WAI-ARIA Roadmap)",
        "date": "4 February 2008",
        "status": "WD",
        "publisher": "W3C"
    },
    "WCA": {
        "authors": [
            "Johan Hjelm",
            "Jim Pitkow",
            "Henrik Frystyk Nielsen"
        ],
        "href": "http://www.w3.org/TR/1999/NOTE-WCA-19990319",
        "title": "Web Characterization: From working group to activity",
        "date": "19 March 1999",
        "status": "NOTE",
        "publisher": "W3C"
    },
    "WCAG": {
        "authors": [
            "Wendy Chisholm",
            "Gregg Vanderheiden",
            "Ian Jacobs"
        ],
        "href": "http://www.w3.org/TR/1999/WAI-WEBCONTENT-19990505",
        "title": "Web Content Accessibility Guidelines 1.0",
        "date": "5 May 1999",
        "status": "REC",
        "publisher": "W3C"
    },
    "WCAG10-CORE-TECHS": {
        "authors": [
            "Gregg Vanderheiden",
            "Ian Jacobs",
            "Wendy Chisholm"
        ],
        "href": "http://www.w3.org/TR/2000/NOTE-WCAG10-CORE-TECHS-20001106",
        "title": "Core Techniques for Web Content Accessibility Guidelines 1.0",
        "date": "6 November 2000",
        "status": "NOTE",
        "publisher": "W3C"
    },
    "WCAG10-CSS-TECHS": {
        "authors": [
            "Gregg Vanderheiden",
            "Ian Jacobs",
            "Wendy Chisholm"
        ],
        "href": "http://www.w3.org/TR/2000/NOTE-WCAG10-CSS-TECHS-20001106",
        "title": "CSS Techniques for Web Content Accessibility Guidelines 1.0",
        "date": "6 November 2000",
        "status": "NOTE",
        "publisher": "W3C"
    },
    "WCAG10-HTML-TECHS": {
        "authors": [
            "Wendy Chisholm",
            "Gregg Vanderheiden",
            "Ian Jacobs"
        ],
        "href": "http://www.w3.org/TR/2000/NOTE-WCAG10-HTML-TECHS-20001106",
        "title": "HTML Techniques for Web Content Accessibility Guidelines 1.0",
        "date": "6 November 2000",
        "status": "NOTE",
        "publisher": "W3C"
    },
    "WCAG10-TECHS": {
        "authors": [
            "Gregg Vanderheiden",
            "Ian Jacobs",
            "Wendy Chisholm"
        ],
        "href": "http://www.w3.org/TR/2000/NOTE-WCAG10-TECHS-20001106",
        "title": "Techniques for Web Content Accessibility Guidelines 1.0",
        "date": "6 November 2000",
        "status": "NOTE",
        "publisher": "W3C"
    },
    "WCAG2-REQ": {
        "authors": [
            "Gregg Vanderheiden",
            "Wendy Chisholm",
            "John Slatin"
        ],
        "href": "http://www.w3.org/TR/2006/NOTE-wcag2-req-20060425",
        "title": "Requirements for WCAG 2.0",
        "date": "25 April 2006",
        "status": "NOTE",
        "publisher": "W3C"
    },
    "WCAG2-TECH-REQ": {
        "authors": [
            "Michael Cooper"
        ],
        "href": "http://www.w3.org/TR/2003/WD-wcag2-tech-req-20030207",
        "title": "Requirements for WCAG 2.0 Checklists and Techniques",
        "date": "7 February 2003",
        "status": "WD",
        "publisher": "W3C"
    },
    "WCAG20": {
        "authors": [
            "Michael Cooper"
        ],
        "etAl": true,
        "href": "http://www.w3.org/TR/2008/REC-WCAG20-20081211",
        "title": "Web Content Accessibility Guidelines (WCAG) 2.0",
        "date": "11 December 2008",
        "status": "REC",
        "publisher": "W3C"
    },
    "WCAG20-TECHS": {
        "authors": [
            "Michael Cooper"
        ],
        "etAl": true,
        "href": "http://www.w3.org/TR/2008/NOTE-WCAG20-TECHS-20081211",
        "title": "Techniques for WCAG 2.0",
        "date": "11 December 2008",
        "status": "NOTE",
        "publisher": "W3C"
    },
    "WCSS11": "Open Mobile Alliance. <a href=\"http://www.openmobilealliance.org/technical/release_program/docs/Browsing/V2_3-20080331-A/OMA-WAP-WCSS-V1_1-20061020-A.pdf\"><cite>Wireless CSS Specification.</cite></a> October 2006. Approved Version 1.1. URL: <a href=\"http://www.openmobilealliance.org/technical/release_program/docs/Browsing/V2_3-20080331-A/OMA-WAP-WCSS-V1_1-20061020-A.pdf\">http://www.openmobilealliance.org/technical/release_program/docs/Browsing/V2_3-20080331-A/OMA-WAP-WCSS-V1_1-20061020-A.pdf</a> ",
    "WCSS12": "Open Mobile Alliance. <a href=\"http://www.openmobilealliance.org/ftp/Public_documents/MCE/MAE/Permanent_documents/OMA-TS-WCSS-V1_2-20070921-D.zip\"><cite>Wireless CSS Specification Version 1.2.</cite></a> 21 September 2007. (Work in progress.) URL: <a href=\"http://www.openmobilealliance.org/ftp/Public_documents/MCE/MAE/Permanent_documents/OMA-TS-WCSS-V1_2-20070921-D.zip\">http://www.openmobilealliance.org/ftp/Public_documents/MCE/MAE/Permanent_documents/OMA-TS-WCSS-V1_2-20070921-D.zip</a> ",
    "WEBAPPS-MANIFEST-API": {
        "authors": [
            "Anant Narayanan"
        ],
        "href": "https://dvcs.w3.org/hg/app-manifest/raw-file/tip/index.html",
        "title": "Web Application Manifest Format and Management APIs",
        "date": "30 January 2013",
        "status": "ED",
        "publisher": "W3C"
    },
    "WEBAPP-PRIVACY-BESTPRACTICES": "Frederick Hirsch. <a href=\"http://www.w3.org/TR/app-privacy-bp/\"><cite>Web Application Privacy Best Practices</cite></a>. W3C Working Group Note. URL: <a href=\"http://www.w3.org/TR/app-privacy-bp/\">http://www.w3.org/TR/app-privacy-bp/</a> ",
    "WEB-FORMS-2": {
        "authors": [
            "Ian Hickson"
        ],
        "href": "http://www.w3.org/TR/2006/WD-web-forms-2-20060821",
        "title": "Web Forms 2.0",
        "date": "21 August 2006",
        "status": "WD",
        "publisher": "W3C"
    },
    "WEBARCH": {
        "authors": [
            "Norman Walsh",
            "Ian Jacobs"
        ],
        "href": "http://www.w3.org/TR/2004/REC-webarch-20041215/",
        "title": "Architecture of the World Wide Web, Volume One",
        "date": "15 December 2004",
        "status": "REC",
        "publisher": "W3C"
    },
    "WEBCGM": {
        "authors": [
            "Lofton Henderson"
        ],
        "etAl": true,
        "href": "http://www.w3.org/TR/2001/REC-WebCGM-20011217",
        "title": "WebCGM 1.0 Second Release",
        "date": "17 December 2001",
        "status": "REC",
        "publisher": "W3C"
    },
    "WEBCGM20": {
        "authors": [
            "Benoit Bezaire",
            "Lofton Henderson",
            "David Cruikshank"
        ],
        "href": "http://www.w3.org/TR/2007/REC-webcgm20-20070130",
        "title": "WebCGM 2.0",
        "date": "30 January 2007",
        "status": "REC",
        "publisher": "W3C"
    },
    "WEBCGM21": {
        "authors": [
            "Lofton Henderson",
            "Benoit Bezaire"
        ],
        "href": "http://www.w3.org/TR/2009/WD-webcgm21-20090130",
        "title": "WebCGM 2.1",
        "date": "30 January 2009",
        "status": "WD",
        "publisher": "W3C"
    },
    "WEBGL": "Chris Marrin (Apple Inc.) <a href=\"https://www.khronos.org/registry/webgl/specs/1.0/\"><cite>WebGL Specification, Version 1.0</cite></a> , 10 February 2011 URL: <a href=\"https://www.khronos.org/registry/webgl/specs/1.0//\">https://www.khronos.org/registry/webgl/specs/1.0/</a>",
    "WEBIDL": {
        "authors": [
            "Cameron McCormack"
        ],
        "href": "http://www.w3.org/TR/2011/WD-WebIDL-20110927/",
        "title": "Web IDL",
        "date": "27 September 2011",
        "status": "WD",
        "publisher": "W3C"
    },
    "WEBONT-REQ": {
        "authors": [
            "Jeff Heflin"
        ],
        "href": "http://www.w3.org/TR/2004/REC-webont-req-20040210",
        "title": "OWL Web Ontology Language Use Cases and Requirements",
        "date": "10 February 2004",
        "status": "REC",
        "publisher": "W3C"
    },
    "WebBug-Wikipedia": "<a href=\"http://en.wikipedia.org/wiki/Web_bug\"><cite>Wikipedia Web Bug definition</cite></a> URL: <a href=\"http://en.wikipedia.org/wiki/Web_bug\"> http://en.wikipedia.org/wiki/Web_bug</a> ",
    "WEBINTENTS": "Greg Billock; James Hawkins; Paul Kinlan. <a href=\"http://dvcs.w3.org/hg/web-intents/raw-file/tip/spec/Overview.html\"><cite>Web Intents.</cite></a> Editors' Draft. (Work in progress.) URL: <a href=\"http://dvcs.w3.org/hg/web-intents/raw-file/tip/spec/Overview.html\">http://dvcs.w3.org/hg/web-intents/raw-file/tip/spec/Overview.html</a> ",
    "WEBRTC10": {
        "authors": [
            "A Bergkvist",
            "D Burnett",
            "C Jennings",
            "A Narayanan"
        ],
        "href": "http://www.w3.org/TR/2011/WD-webrtc-20111027/",
        "title": "WebRTC 1.0",
        "date": "27 October 2011",
        "status": "WD",
        "publisher": "W3C"
    },
    "WEBSOCKETS-API-20110929": {
        "authors": [
            "I. Hickson"
        ],
        "href": "http://www.w3.org/TR/2011/WD-websockets-20110929/",
        "title": "The WebSocket API",
        "date": "29 September 2011",
        "status": "WD",
        "publisher": "W3C"
    },
    "WEBSOCKETS-API": "I. Hickson. <a href=\"http://www.w3.org/TR/websockets/\"><cite>The WebSocket API.</cite></a> W3C Working Draft. (Work in progress.) URL: <a href=\"http://www.w3.org/TR/websockets/\">http://www.w3.org/TR/websockets/</a> ",
    "WEBSOCKETS-PROTOCOL": "C. Holmberg, S. Hakansson, G. Eriksson. <a href=\"http://tools.ietf.org/id/draft-ietf-hybi-thewebsocketprotocol-09.txt\"><cite>The WebSocket protocol.</cite></a> URL: <a href=\"http://tools.ietf.org/id/draft-ietf-hybi-thewebsocketprotocol-09.txt\">http://tools.ietf.org/id/draft-ietf-hybi-thewebsocketprotocol-09.txt</a> ",
    "WEBSTORAGE": {
        "authors": [
            "Ian Hickson"
        ],
        "href": "http://www.w3.org/TR/2011/CR-webstorage-20111208",
        "title": "Web Storage",
        "date": "08 December 2011",
        "status": "CR",
        "publisher": "W3C"
    },
    "WEBVTT": {
        "authors": [
            "Ian Hickson"
        ],
        "href": "http://dev.w3.org/html5/webvtt/",
        "title": "WebVTT",
        "date": "21 August 2012",
        "status": "WD",
        "publisher": "W3C"
    },
    "WEBWORKERS": {
        "authors": [
            "Ian Hickson"
        ],
        "href": "http://www.w3.org/TR/2012/CR-workers-20120501",
        "title": "Web Workers",
        "date": "01 May 2012",
        "status": "CR",
        "publisher": "W3C"
    },
    "WICD": {
        "authors": [
            "Daniel Appelquist"
        ],
        "etAl": true,
        "href": "http://www.w3.org/TR/2007/CR-WICD-20070718",
        "title": "WICD Core 1.0",
        "date": "18 July 2007",
        "status": "CR",
        "publisher": "W3C"
    },
    "WICDFULL": {
        "authors": [
            "Timur Mehrvarz"
        ],
        "etAl": true,
        "href": "http://www.w3.org/TR/2007/CR-WICDFull-20070718",
        "title": "WICD Full 1.0",
        "date": "18 July 2007",
        "status": "CR",
        "publisher": "W3C"
    },
    "WICDMobile10": {
        "authors": [
            "Timur Mehrvarz"
        ],
        "etAl": true,
        "href": "http://www.w3.org/TR/2007/CR-WICDMobile-20070718",
        "title": "WICD Mobile 1.0",
        "date": "18 July 2007",
        "status": "CR",
        "publisher": "W3C"
    },
    "WIDGETS": {
        "authors": [
            "Marcos Cáceres"
        ],
        "href": "http://www.w3.org/TR/widgets/",
        "title": "Widget Packaging and XML Configuration",
        "date": "27 November 2012",
        "status": "REC",
        "publisher": "W3C"
    },
    "WIDGETS-APIS": "Marcos Cáceres <a href=\"http://www.w3.org/TR/widgets-api/\"><cite>Widget Interface.</cite></a> W3C Proposed Recommendation. URL: <a href=\"http://www.w3.org/TR/widgets-api/\">http://www.w3.org/TR/widgets-api/</a> ",
    "WIDGETS-DIGSIG": {
        "authors": [
            "M. Cáceres",
            "P. Bayers",
            "Stuart Knightley",
            "F. Hirsch",
            "M Priestley"
        ],
        "href": "http://www.w3.org/TR/widgets-digsig",
        "title": "Digital Signatures for Widgets",
        "date": "(Work in progress",
        "status": ")"
    },
    "WIDGETS-LAND": {
        "authors": [
            "Marcos Cáceres"
        ],
        "href": "http://www.w3.org/TR/2008/WD-widgets-land-20080414",
        "title": "The Widget Landscape (Q1 2008)",
        "date": "14 April 2008",
        "status": "W3C Working Group Note",
        "publisher": "W3C"
    },
    "WIDGETS-PC-TESTS": "Marcos Cáceres <a href=\"http://dev.w3.org/2006/waf/widgets/test-suite/\"><cite>Test Suite for Packaging and XML Configuration.</cite></a> W3C Test Suite. URL: <a href=\"http://dev.w3.org/2006/waf/widgets/test-suite/\">http://dev.w3.org/2006/waf/widgets/test-suite/</a> ",
    "WIDGETS-PC-INTEROP": "Marcos Cáceres <a href=\"http://dev.w3.org/2006/waf/widgets/imp-report/\"><cite>Implementation Report for Widgets Packaging and XML Configuration.</cite></a>. URL: <a href=\"http://dev.w3.org/2006/waf/widgets/imp-report/\">http://dev.w3.org/2006/waf/widgets/imp-report/</a> ",
    "WIDGETS-REQS": "Marcos Cáceres. <a href=\"http://www.w3.org/TR/widgets-reqs/\"><cite> Requirements For Standardizing Widgets.</cite></a>. W3C Working Group Note. URL: <a href=\"http://www.w3.org/TR/widgets-reqs/\">http://www.w3.org/TR/widgets-reqs/</a> ",
    "WIDGETS-UPDATES": {
        "authors": [
            "Marcos Cáceres"
        ],
        "href": "http://www.w3.org/TR/2008/WD-widgets-updates-20081007",
        "title": "Widget Updates",
        "date": "7 October 2008",
        "status": "WD",
        "publisher": "W3C"
    },
    "WIDGETS-URI": "Marcos Cáceres. <a href=\"http://www.w3.org/TR/2011/WD-widgets-uri-20110927\"><cite>Widget URI Scheme.</cite></a>. W3C Note. URL: <a href=\"http://www.w3.org/TR/2011/WD-widgets-uri-20110927\">http://www.w3.org/TR/2011/WD-widgets-uri-20110927</a> ",
    "WINDOW": {
        "authors": [
            "Ian Davis",
            "Maciej Stachowiak"
        ],
        "href": "http://www.w3.org/TR/2006/WD-Window-20060407",
        "title": "Window Object 1.0",
        "date": "7 April 2006",
        "status": "WD",
        "publisher": "W3C"
    },
    "WOFF": {
        "authors": [
            "Jonathan Kew",
            "Tal Leming",
            "Erik van Blokland"
        ],
        "href": "http://www.w3.org/TR/WOFF/",
        "title": "WOFF File Format 1.0",
        "date": "13 December 2012",
        "status": "REC",
        "publisher": "W3C"
    },
    "WORDNET-RDF": {
        "authors": [
            "Aldo Gangemi",
            "Guus Schreiber",
            "Mark van Assem"
        ],
        "href": "http://www.w3.org/TR/2006/WD-wordnet-rdf-20060619",
        "title": "RDF/OWL Representation of WordNet",
        "date": "19 June 2006",
        "status": "WD",
        "publisher": "W3C"
    },
    "WS-ADDR-CORE": {
        "authors": [
            "Martin Gudgin",
            "Marc Hadley",
            "Tony Rogers"
        ],
        "href": "http://www.w3.org/TR/2006/REC-ws-addr-core-20060509",
        "title": "Web Services Addressing 1.0 - Core",
        "date": "9 May 2006",
        "status": "REC",
        "publisher": "W3C"
    },
    "WS-ADDR-METADATA": {
        "authors": [
            "Martin Gudgin"
        ],
        "etAl": true,
        "href": "http://www.w3.org/TR/2007/REC-ws-addr-metadata-20070904",
        "title": "Web Services Addressing 1.0 - Metadata",
        "date": "4 September 2007",
        "status": "REC",
        "publisher": "W3C"
    },
    "WS-ADDR-SOAP": {
        "authors": [
            "Tony Rogers"
        ],
        "etAl": true,
        "href": "http://www.w3.org/TR/2006/REC-ws-addr-soap-20060509",
        "title": "Web Services Addressing 1.0 - SOAP Binding",
        "date": "9 May 2006",
        "status": "REC",
        "publisher": "W3C"
    },
    "WS-ARCH": {
        "authors": [
            "Francis McCabe"
        ],
        "etAl": true,
        "href": "http://www.w3.org/TR/2004/NOTE-ws-arch-20040211",
        "title": "Web Services Architecture",
        "date": "11 February 2004",
        "status": "NOTE",
        "publisher": "W3C"
    },
    "WS-ARCH-SCENARIOS": {
        "authors": [
            "David Orchard",
            "Hugo Haas",
            "Hao He"
        ],
        "href": "http://www.w3.org/TR/2004/NOTE-ws-arch-scenarios-20040211",
        "title": "Web Services Architecture Usage Scenarios",
        "date": "11 February 2004",
        "status": "NOTE",
        "publisher": "W3C"
    },
    "WS-CDL-10": {
        "authors": [
            "Yves Lafon"
        ],
        "etAl": true,
        "href": "http://www.w3.org/TR/2005/CR-ws-cdl-10-20051109",
        "title": "Web Services Choreography Description Language Version 1.0",
        "date": "9 November 2005",
        "status": "CR",
        "publisher": "W3C"
    },
    "WS-CDL-10-PRIMER": {
        "authors": [
            "Steve Ross-Talbot",
            "Tony Fletcher"
        ],
        "href": "http://www.w3.org/TR/2006/WD-ws-cdl-10-primer-20060619",
        "title": "Web Services Choreography Description Language: Primer",
        "date": "19 June 2006",
        "status": "WD",
        "publisher": "W3C"
    },
    "WS-CHOR-MODEL": {
        "authors": [
            "David Burdett",
            "Nickolas Kavantzas"
        ],
        "href": "http://www.w3.org/TR/2004/WD-ws-chor-model-20040324",
        "title": "WS Choreography Model Overview",
        "date": "24 March 2004",
        "status": "WD",
        "publisher": "W3C"
    },
    "WS-CHOR-REQS": {
        "authors": [
            "Ed Peters"
        ],
        "etAl": true,
        "href": "http://www.w3.org/TR/2004/WD-ws-chor-reqs-20040311",
        "title": "Web Services Choreography Requirements",
        "date": "11 March 2004",
        "status": "WD",
        "publisher": "W3C"
    },
    "WS-DESC-REQS": {
        "authors": [
            "Jeffrey C. Schlimmer"
        ],
        "href": "http://www.w3.org/TR/2002/WD-ws-desc-reqs-20021028",
        "title": "Web Services Description Requirements",
        "date": "28 October 2002",
        "status": "WD",
        "publisher": "W3C"
    },
    "WS-DESC-USECASES": {
        "authors": [
            "Waqar Sadiq",
            "Sandeep Kumar"
        ],
        "href": "http://www.w3.org/TR/2002/WD-ws-desc-usecases-20020604",
        "title": "Web Service Description Usage Scenarios",
        "date": "4 June 2002",
        "status": "WD",
        "publisher": "W3C"
    },
    "WS-ENUMERATION": {
        "authors": [
            "Ashok Malhotra"
        ],
        "etAl": true,
        "href": "http://www.w3.org/TR/2009/WD-ws-enumeration-20090317",
        "title": "Web Services Enumeration (WS-Enumeration)",
        "date": "17 March 2009",
        "status": "WD",
        "publisher": "W3C"
    },
    "WS-EVENTING": {
        "authors": [
            "Ashok Malhotra"
        ],
        "etAl": true,
        "href": "http://www.w3.org/TR/2009/WD-ws-eventing-20090317",
        "title": "Web Services Eventing (WS-Eventing)",
        "date": "17 March 2009",
        "status": "WD",
        "publisher": "W3C"
    },
    "WS-FRAGMENT": {
        "authors": [
            "D. Davis",
            "A. Malhotra",
            "K. Warr",
            "W. Chou"
        ],
        "href": "http://www.w3.org/TR/2010/WD-ws-fragment-20100330",
        "title": "Web Services Fragment (WS-Fragment)",
        "date": "30 March 2010",
        "status": "WD",
        "publisher": "W3C"
    },
    "WS-GLOSS": {
        "authors": [
            "Hugo Haas",
            "Allen Brown"
        ],
        "href": "http://www.w3.org/TR/2004/NOTE-ws-gloss-20040211",
        "title": "Web Services Glossary",
        "date": "11 February 2004",
        "status": "NOTE",
        "publisher": "W3C"
    },
    "WS-I18N": {
        "authors": [
            "Mary Trumble",
            "Addison Phillips",
            "Felix Sasaki"
        ],
        "href": "http://www.w3.org/TR/2008/WD-ws-i18n-20080415",
        "title": "Web Services Internationalization (WS-I18N)",
        "date": "15 April 2008",
        "status": "WD",
        "publisher": "W3C"
    },
    "WS-I18N-REQ": {
        "authors": [
            "Addison Phillips"
        ],
        "href": "http://www.w3.org/TR/2004/NOTE-ws-i18n-req-20041116",
        "title": "Requirements for the Internationalization of Web Services",
        "date": "16 November 2004",
        "status": "NOTE",
        "publisher": "W3C"
    },
    "WS-I18N-SCENARIOS": {
        "authors": [
            "Takao Suzuki"
        ],
        "etAl": true,
        "href": "http://www.w3.org/TR/2004/NOTE-ws-i18n-scenarios-20040730",
        "title": "Web Services Internationalization Usage Scenarios",
        "date": "30 July 2004",
        "status": "NOTE",
        "publisher": "W3C"
    },
    "WS-METADATA-EXCHANGE": {
        "authors": [
            "Katy Warr"
        ],
        "etAl": true,
        "href": "http://www.w3.org/TR/2009/WD-ws-metadata-exchange-20090317",
        "title": "Web Services Metadata Exchange (WS-MetadataExchange)",
        "date": "17 March 2009",
        "status": "WD",
        "publisher": "W3C"
    },
    "WS-POLICY": {
        "authors": [
            "&#220;mit Yal&#231;inalp"
        ],
        "etAl": true,
        "href": "http://www.w3.org/TR/2007/REC-ws-policy-20070904",
        "title": "Web Services Policy 1.5 - Framework",
        "date": "4 September 2007",
        "status": "REC",
        "publisher": "W3C"
    },
    "WS-POLICY-ATTACH": {
        "authors": [
            "&#220;mit Yal&#231;inalp"
        ],
        "etAl": true,
        "href": "http://www.w3.org/TR/2007/REC-ws-policy-attach-20070904",
        "title": "Web Services Policy 1.5 - Attachment",
        "date": "4 September 2007",
        "status": "REC",
        "publisher": "W3C"
    },
    "WS-POLICY-GUIDELINES": {
        "authors": [
            "Maryann Hondo"
        ],
        "etAl": true,
        "href": "http://www.w3.org/TR/2007/NOTE-ws-policy-guidelines-20071112",
        "title": "Web Services Policy 1.5 - Guidelines for Policy Assertion Authors",
        "date": "12 November 2007",
        "status": "NOTE",
        "publisher": "W3C"
    },
    "WS-POLICY-PRIMER": {
        "authors": [
            "Asir S Vedamuthu"
        ],
        "etAl": true,
        "href": "http://www.w3.org/TR/2007/NOTE-ws-policy-primer-20071112",
        "title": "Web Services Policy 1.5 - Primer",
        "date": "12 November 2007",
        "status": "NOTE",
        "publisher": "W3C"
    },
    "WS-RESOURCE-TRANSFER": {
        "authors": [
            "Ashok Malhotra"
        ],
        "etAl": true,
        "href": "http://www.w3.org/TR/2009/WD-ws-resource-transfer-20090317",
        "title": "Web Services Resource Transfer (WS-RT)",
        "date": "17 March 2009",
        "status": "WD",
        "publisher": "W3C"
    },
    "WS-SECURITY11": "A. Nadalin, C. Kaler, R. Monzillo, P. Hallam-Baker. <a href=\"https://www.oasis-open.org/standards#wssv1.1\"><cite>Web Services Security: SOAP Message Security 1.1 (WS-Security 2004)</cite></a>. OASIS Standard, 1 February 2006. URL: <a href=\"https://www.oasis-open.org/standards#wssv1.1\">https://www.oasis-open.org/standards#wssv1.1</a> ",
    "WS-SECURECONVERSATION13": "A. Nadalin, M. Goodner, M. Gudgin, A. Barbir, H. Granqvist. <a href=\"https://www.oasis-open.org/standards#wssecconv1.3\"><cite>WS-SecureConversation 1.3</cite></a>. OASIS Standard, 1 March 2007. URL: <a href=\"https://www.oasis-open.org/standards#wssecconv1.3\">https://www.oasis-open.org/standards#wssecconv1.3</a> ",
    "WS-SECURITYPOLICY12": "A. Nadalin, M. Goodner, M. Gudgin, A. Barbir, H. Granqvist. <a href=\"https://www.oasis-open.org/standards#wssecpolv1.2\"><cite>WS-SecurityPolicy 1.2, OASIS Standard</cite></a>. 1 July 2007. URL: <a href=\"https://www.oasis-open.org/standards#wssecpolv1.2\">https://www.oasis-open.org/standards#wssecpolv1.2</a> ",
    "WS-TRANSFER": {
        "authors": [
            "Ashok Malhotra"
        ],
        "etAl": true,
        "href": "http://www.w3.org/TR/2009/WD-ws-transfer-20090317",
        "title": "Web Services Transfer (WS-Transfer)",
        "date": "17 March 2009",
        "status": "WD",
        "publisher": "W3C"
    },
    "WS-TRUST13": "A. Nadalin, M. Goodner, M. Gudgin, A. Barbir, H. Granqvist.  <a href=\"https://www.oasis-open.org/standards#wstrustv1.3\"><cite>WS-Trust 1.3</cite></a>. OASIS Standard, 19 March 2007. URL: <a href=\"https://www.oasis-open.org/standards#wstrustv1.3\">https://www.oasis-open.org/standards#wstrustv1.3</a> ",
    "WSS-USERNAME11": "A. Nadalin, C. Kaler, R. Monzillo, P. Hallam-Baker. <a href=\"https://www.oasis-open.org/committees/download.php/16782/wss-v1.1-spec-os-UsernameTokenProfile.pdf\"><cite>Web Services Security UsernameToken Profile 1.1</cite></a>. OASIS Standard Specification, 1 February 2006. URL: <a href=\"https://www.oasis-open.org/committees/download.php/16782/wss-v1.1-spec-os-UsernameTokenProfile.pdf\">https://www.oasis-open.org/committees/download.php/16782/wss-v1.1-spec-os-UsernameTokenProfile.pdf</a> ",
    "WSA-REQS": {
        "authors": [
            "Sharad Garg"
        ],
        "etAl": true,
        "href": "http://www.w3.org/TR/2004/NOTE-wsa-reqs-20040211",
        "title": "Web Services Architecture Requirements",
        "date": "11 February 2004",
        "status": "NOTE",
        "publisher": "W3C"
    },
    "WSC-THREATS": {
        "authors": [
            "Thomas Roessler"
        ],
        "href": "http://www.w3.org/TR/2007/NOTE-wsc-threats-20071101",
        "title": "Web User Interaction: Threat Trees",
        "date": "1 November 2007",
        "status": "NOTE",
        "publisher": "W3C"
    },
    "WSC-UI": {
        "authors": [
            "Anil Saldhana",
            "Thomas Roessler"
        ],
        "href": "http://www.w3.org/TR/2009/WD-wsc-ui-20090226",
        "title": "Web Security Context: User Interface Guidelines",
        "date": "26 February 2009",
        "status": "WD",
        "publisher": "W3C"
    },
    "WSC-USECASES": {
        "authors": [
            "Tyler Close"
        ],
        "href": "http://www.w3.org/TR/2008/NOTE-wsc-usecases-20080306",
        "title": "Web Security Experience, Indicators and Trust: Scope and Use Cases",
        "date": "6 March 2008",
        "status": "NOTE",
        "publisher": "W3C"
    },
    "WSC-XIT": {
        "authors": [
            "Anil Saldhana",
            "Thomas Roessler"
        ],
        "href": "http://www.w3.org/TR/2008/WD-wsc-xit-20080403",
        "title": "Web Security Context: Experience, Indicators, and Trust",
        "date": "3 April 2008",
        "status": "WD",
        "publisher": "W3C"
    },
    "WSDL11ELEMENTIDENTIFIERS": {
        "authors": [
            "Asir S. Vedamuthu"
        ],
        "etAl": true,
        "href": "http://www.w3.org/TR/2007/NOTE-wsdl11elementidentifiers-20070720",
        "title": "WSDL 1.1 Element Identifiers",
        "date": "20 July 2007",
        "status": "NOTE",
        "publisher": "W3C"
    },
    "WSDL20": {
        "authors": [
            "Sanjiva Weerawarana"
        ],
        "etAl": true,
        "href": "http://www.w3.org/TR/2007/REC-wsdl20-20070626",
        "title": "Web Services Description Language (WSDL) Version 2.0 Part 1: Core Language",
        "date": "26 June 2007",
        "status": "REC",
        "publisher": "W3C"
    },
    "WSDL20-ADDITIONAL-MEPS": {
        "authors": [
            "Amelia A. Lewis"
        ],
        "href": "http://www.w3.org/TR/2007/NOTE-wsdl20-additional-meps-20070626",
        "title": "Web Services Description Language (WSDL) Version 2.0: Additional MEPs",
        "date": "26 June 2007",
        "status": "NOTE",
        "publisher": "W3C"
    },
    "WSDL20-ADJUNCTS": {
        "authors": [
            "Amelia A. Lewis"
        ],
        "etAl": true,
        "href": "http://www.w3.org/TR/2007/REC-wsdl20-adjuncts-20070626",
        "title": "Web Services Description Language (WSDL) Version 2.0 Part 2: Adjuncts",
        "date": "26 June 2007",
        "status": "REC",
        "publisher": "W3C"
    },
    "WSDL20-ALTSCHEMALANGS": {
        "authors": [
            "Amelia A. Lewis",
            "Bijan Parsia"
        ],
        "href": "http://www.w3.org/TR/2005/NOTE-wsdl20-altschemalangs-20050817",
        "title": "Discussion of Alternative Schema Languages and Type System Support in WSDL 2.0",
        "date": "17 August 2005",
        "status": "NOTE",
        "publisher": "W3C"
    },
    "WSDL20-PRIMER": {
        "authors": [
            "David Booth",
            "Canyang Kevin Liu"
        ],
        "href": "http://www.w3.org/TR/2007/REC-wsdl20-primer-20070626",
        "title": "Web Services Description Language (WSDL) Version 2.0 Part 0: Primer",
        "date": "26 June 2007",
        "status": "REC",
        "publisher": "W3C"
    },
    "WSDL20-RDF": {
        "authors": [
            "Jacek Kopecky"
        ],
        "href": "http://www.w3.org/TR/2007/NOTE-wsdl20-rdf-20070626",
        "title": "Web Services Description Language (WSDL) Version 2.0: RDF Mapping",
        "date": "26 June 2007",
        "status": "NOTE",
        "publisher": "W3C"
    },
    "WSDL20-SOAP11-BINDING": {
        "authors": [
            "Asir S. Vedamuthu"
        ],
        "href": "http://www.w3.org/TR/2007/NOTE-wsdl20-soap11-binding-20070626",
        "title": "Web Services Description Language (WSDL) Version 2.0 SOAP 1.1 Binding",
        "date": "26 June 2007",
        "status": "NOTE",
        "publisher": "W3C"
    },
    "WSI-BSP10": "M. McIntosh, M. Gudgin, K. S. Morrison, A. Barbir. <a href=\"http://www.ws-i.org/Profiles/BasicSecurityProfile-1.0.html\"><cite>Basic Security Profile Version 1.0</cite></a>. WS-I Final Material, 30 March 2007. URL: <a href=\"http://www.ws-i.org/Profiles/BasicSecurityProfile-1.0.html\">http://www.ws-i.org/Profiles/BasicSecurityProfile-1.0.html</a> ",
    "WSLC": {
        "authors": [
            "Hao He",
            "Igor Sedukhin",
            "Mark Potts"
        ],
        "href": "http://www.w3.org/TR/2004/NOTE-wslc-20040211",
        "title": "Web Service Management: Service Life Cycle",
        "date": "11 February 2004",
        "status": "NOTE",
        "publisher": "W3C"
    },
    "X11COLORS": {
        "authors": [
            "Robert B. Hess"
        ],
        "href": "http://msdn.microsoft.com/library/default.asp?url=/library/en-us/dnwebgen/html/X11_names.asp",
        "title": "Colors By Name",
        "date": "MSDN Online Web Workshop",
        "status": "02 November 1996"
    },
    "X509V3": "<cite>ITU-T Recommendation X.509 version 3 (1997). \"Information Technology - Open Systems Interconnection - The Directory Authentication Framework\"&nbsp; ISO/IEC 9594-8:1997</cite>.",
    "XACML20": "Tim Moses. <a href=\"http://docs.oasis-open.org/xacml/2.0/access_control-xacml-2.0-core-spec-os.pdf\"><cite>OASIS eXtensible Access Control Markup Language (XACML) Version 2.0</cite></a>. 01 Feb 2005 URL: <a href=\"http://docs.oasis-open.org/xacml/2.0/access_control-xacml-2.0-core-spec-os.pdf\">http://docs.oasis-open.org/xacml/2.0/access_control-xacml-2.0-core-spec-os.pdf</a>",
    "XACML-INTRO": "<a href=\"https://www.oasis-open.org/committees/download.php/2713/Brief_Introduction_to_XACML.html\"><cite>A Brief Introduction to XACML</cite></a>. 14 March 2003. URL: <a href=\"https://www.oasis-open.org/committees/download.php/2713/Brief_Introduction_to_XACML.html\"> https://www.oasis-open.org/committees/download.php/2713/Brief_Introduction_to_XACML.html</a>",
    "XADES": "<a href=\"http://www.etsi.org/deliver/etsi_ts/101900_101999/101903/01.04.01_60/ts_101903v010401p.pdf\"><cite>XML Advanced Electronic Signatures (XAdES)</cite></a>.  ETSI TS 101 903 V1.4.1 (2009-06) URL: <a href=\"http://www.etsi.org/deliver/etsi_ts/101900_101999/101903/01.04.01_60/ts_101903v010401p.pdf\">http://www.etsi.org/deliver/etsi_ts/101900_101999/101903/01.04.01_60/ts_101903v010401p.pdf</a>",
    "XAG": {
        "authors": [
            "Charles McCathieNevile",
            "Sean B. Palmer",
            "Daniel Dardailler"
        ],
        "href": "http://www.w3.org/TR/2002/WD-xag-20021003",
        "title": "XML Accessibility Guidelines",
        "date": "3 October 2002",
        "status": "WD",
        "publisher": "W3C"
    },
    "XBC-CHARACTERIZATION": {
        "authors": [
            "Dmitry Lenkov",
            "Oliver Goldman"
        ],
        "href": "http://www.w3.org/TR/2005/NOTE-xbc-characterization-20050331",
        "title": "XML Binary Characterization",
        "date": "31 March 2005",
        "status": "NOTE",
        "publisher": "W3C"
    },
    "XBC-MEASUREMENT": {
        "authors": [
            "Peter Haggar",
            "Stephen D. Williams"
        ],
        "href": "http://www.w3.org/TR/2005/NOTE-xbc-measurement-20050331",
        "title": "XML Binary Characterization Measurement Methodologies",
        "date": "31 March 2005",
        "status": "NOTE",
        "publisher": "W3C"
    },
    "XBC-PROPERTIES": {
        "authors": [
            "Santiago Pericas-Geertsen",
            "Mike Cokus"
        ],
        "href": "http://www.w3.org/TR/2005/NOTE-xbc-properties-20050331",
        "title": "XML Binary Characterization Properties",
        "date": "31 March 2005",
        "status": "NOTE",
        "publisher": "W3C"
    },
    "XBC-USE-CASES": {
        "authors": [
            "Santiago Pericas-Geertsen",
            "Mike Cokus"
        ],
        "href": "http://www.w3.org/TR/2005/NOTE-xbc-use-cases-20050331",
        "title": "XML Binary Characterization Use Cases",
        "date": "31 March 2005",
        "status": "NOTE",
        "publisher": "W3C"
    },
    "XBL": {
        "authors": [
            "Ian Hickson"
        ],
        "href": "http://www.w3.org/TR/2007/CR-xbl-20070316",
        "title": "XML Binding Language (XBL) 2.0",
        "date": "16 March 2007",
        "status": "CR",
        "publisher": "W3C"
    },
    "XBL-PRIMER": {
        "authors": [
            "Lachlan Hunt",
            "Marcos Cáceres"
        ],
        "href": "http://www.w3.org/TR/2007/WD-xbl-primer-20070718",
        "title": "XBL 2.0 Primer: An Introduction for Developers",
        "date": "18 July 2007",
        "status": "WD",
        "publisher": "W3C"
    },
    "XFORMS-11-REQ": {
        "authors": [
            "John Boyer",
            "Roland Merrick"
        ],
        "href": "http://www.w3.org/TR/2004/NOTE-xforms-11-req-20040831",
        "title": "XForms 1.1 Requirements",
        "date": "31 August 2004",
        "status": "NOTE",
        "publisher": "W3C"
    },
    "XFORMS-BASIC": {
        "authors": [
            "T. V. Raman",
            "Micah Dubinko"
        ],
        "href": "http://www.w3.org/TR/2003/CR-xforms-basic-20031014",
        "title": "XForms 1.0 Basic Profile",
        "date": "14 October 2003",
        "status": "CR",
        "publisher": "W3C"
    },
    "XFORMS-FOR-HTML": {
        "authors": [
            "John M. Boyer"
        ],
        "href": "http://www.w3.org/TR/2008/WD-XForms-for-HTML-20081219",
        "title": "XForms for HTML",
        "date": "19 December 2008",
        "status": "WD",
        "publisher": "W3C"
    },
    "XFORMS10": {
        "authors": [
            "John M. Boyer"
        ],
        "href": "http://www.w3.org/TR/2007/REC-xforms-20071029",
        "title": "XForms 1.0 (Third Edition)",
        "date": "29 October 2007",
        "status": "REC",
        "publisher": "W3C"
    },
    "XFORMS11": {
        "authors": [
            "John M. Boyer"
        ],
        "href": "http://www.w3.org/TR/2007/CR-xforms11-20071129",
        "title": "XForms 1.1",
        "date": "29 November 2007",
        "status": "CR",
        "publisher": "W3C"
    },
    "XFRAMES": {
        "authors": [
            "Steven Pemberton",
            "Masayasu Ishikawa"
        ],
        "href": "http://www.w3.org/TR/2005/WD-xframes-20051012",
        "title": "XFrames",
        "date": "12 October 2005",
        "status": "WD",
        "publisher": "W3C"
    },
    "XH": {
        "authors": [
            "Dan Connolly",
            "Lauren Wood"
        ],
        "href": "http://www.w3.org/TR/1998/NOTE-xh-19980511",
        "title": "XML in HTML Meeting Report",
        "date": "11 May 1998",
        "status": "NOTE",
        "publisher": "W3C"
    },
    "XHTML-ACCESS": {
        "authors": [
            "T. V. Raman"
        ],
        "etAl": true,
        "href": "http://www.w3.org/TR/2008/WD-xhtml-access-20080526",
        "title": "XHTML Access Module",
        "date": "26 May 2008",
        "status": "WD",
        "publisher": "W3C"
    },
    "XHTML-BASIC": {
        "authors": [
            "Mark Baker"
        ],
        "etAl": true,
        "href": "http://www.w3.org/TR/2000/REC-xhtml-basic-20001219",
        "title": "XHTML&#8482; Basic",
        "date": "19 December 2000",
        "status": "REC",
        "publisher": "W3C"
    },
    "XHTML-BASIC11": {
        "authors": [
            "Mark Baker"
        ],
        "etAl": true,
        "href": "http://www.w3.org/TR/2008/REC-xhtml-basic-20080729",
        "title": "XHTML&#8482; Basic 1.1",
        "date": "29 July 2008",
        "status": "REC",
        "publisher": "W3C"
    },
    "XHTML-FORMS-REQ": {
        "authors": [
            "Malte Wedel"
        ],
        "etAl": true,
        "href": "http://www.w3.org/TR/2001/WD-xhtml-forms-req-20010404",
        "title": "XForms Requirements",
        "date": "4 April 2001",
        "status": "WD",
        "publisher": "W3C"
    },
    "XHTML-MEDIA-TYPES": {
        "authors": [
            "Shane McCarron"
        ],
        "href": "http://www.w3.org/TR/2009/NOTE-xhtml-media-types-20090116",
        "title": "XHTML Media Types - Second Edition",
        "date": "16 January 2009",
        "status": "NOTE",
        "publisher": "W3C"
    },
    "XHTML-MODULARIZATION": {
        "authors": [
            "Shane McCarron"
        ],
        "etAl": true,
        "href": "http://www.w3.org/TR/2004/WD-xhtml-modularization-20040218",
        "title": "Modularization of XHTML&#8482; 1.0 - Second Edition",
        "date": "18 February 2004",
        "status": "WD",
        "publisher": "W3C"
    },
    "XHTML-MODULARIZATION11": {
        "authors": [
            "Shane McCarron"
        ],
        "etAl": true,
        "href": "http://www.w3.org/TR/2008/REC-xhtml-modularization-20081008",
        "title": "XHTML&#8482; Modularization 1.1",
        "date": "8 October 2008",
        "status": "REC",
        "publisher": "W3C"
    },
    "XHTML-MODULARIZATION11-2e": {
        "authors": [
            "Shane McCarron"
        ],
        "href": "http://www.w3.org/TR/2010/REC-xhtml-modularization-20100729",
        "title": "XHTML&#8482; Modularization 1.1 Second Edition",
        "date": "29 July 2010",
        "status": "REC",
        "publisher": "W3C"
    },
    "XHTML-PRINT": {
        "authors": [
            "Jim Bigelow",
            "Melinda Grant"
        ],
        "href": "http://www.w3.org/TR/2006/REC-xhtml-print-20060920",
        "title": "XHTML-Print",
        "date": "20 September 2006",
        "status": "REC",
        "publisher": "W3C"
    },
    "XHTML-PROF-REQ": {
        "authors": [
            "David Raggett",
            "Ted Wugofski",
            "Peter Stark"
        ],
        "href": "http://www.w3.org/TR/1999/WD-xhtml-prof-req-19990906",
        "title": "XHTML&#8482; Document Profile Requirements",
        "date": "6 September 1999",
        "status": "WD",
        "publisher": "W3C"
    },
    "XHTML-RDFA": {
        "authors": [
            "Shane McCarron",
            "et. al"
        ],
        "href": "http://www.w3.org/TR/2012/REC-xhtml-rdfa-20120607/",
        "title": "XHTML+RDFa 1.1",
        "date": "7 June 2012",
        "status": "REC",
        "publisher": "W3C"
    },
    "XHTML-RDFA-PRIMER": {
        "authors": [
            "Mark Birbeck",
            "Ben Adida"
        ],
        "href": "http://www.w3.org/TR/2008/NOTE-xhtml-rdfa-primer-20081014",
        "title": "RDFa Primer",
        "date": "14 October 2008",
        "status": "NOTE",
        "publisher": "W3C"
    },
    "XHTML-RDFA-SCENARIOS": {
        "authors": [
            "Michael Hausenblas",
            "Ben Adida"
        ],
        "href": "http://www.w3.org/TR/2007/WD-xhtml-rdfa-scenarios-20070330",
        "title": "RDFa Use Cases: Scenarios for Embedding RDF in HTML",
        "date": "30 March 2007",
        "status": "WD",
        "publisher": "W3C"
    },
    "XHTML-ROADMAP": {
        "authors": [
            "Steven Pemberton",
            "David Raggett",
            "Masayasu Ishikawa"
        ],
        "href": "http://www.w3.org/TR/2000/NOTE-xhtml-roadmap-20001108",
        "title": "HTML Working Group Roadmap",
        "date": "8 November 2000",
        "status": "NOTE",
        "publisher": "W3C"
    },
    "XHTML-ROLE": {
        "authors": [
            "Shane McCarron"
        ],
        "etAl": true,
        "href": "http://www.w3.org/TR/2008/WD-xhtml-role-20080407",
        "title": "XHTML Role Attribute Module",
        "date": "7 April 2008",
        "status": "WD",
        "publisher": "W3C"
    },
    "XHTML-VOCAB": "XHTML 2 Working Group. <a href=\"http://www.w3.org/1999/xhtml/vocab\"><cite>XHTML Vocabulary</cite></a>. URL: <a href='http://www.w3.org/1999/xhtml/vocab'>http://www.w3.org/1999/xhtml/vocab</a> ",
    "XHTML1-SCHEMA": {
        "authors": [
            "Masayasu Ishikawa"
        ],
        "href": "http://www.w3.org/TR/2002/NOTE-xhtml1-schema-20020902",
        "title": "XHTML 1.0 in XML Schema",
        "date": "2 September 2002",
        "status": "NOTE",
        "publisher": "W3C"
    },
    "XHTML10": {
        "authors": [
            "Steven Pemberton"
        ],
        "href": "http://www.w3.org/TR/2002/REC-xhtml1-20020801/",
        "title": "XHTML&#8482; 1.0 The Extensible HyperText Markup Language (Second Edition)",
        "date": "1 August 2002",
        "status": "REC",
        "publisher": "W3C"
    },
    "XHTML11": {
        "authors": [
            "Murray Altheim",
            "Shane McCarron"
        ],
        "href": "http://www.w3.org/TR/2001/REC-xhtml11-20010531",
        "title": "XHTML&#8482; 1.1 - Module-based XHTML",
        "date": "31 May 2001",
        "status": "REC",
        "publisher": "W3C"
    },
    "XHTML11-2e": {
        "authors": [
            "Masayasu Ishikawa",
            "Shane McCarron"
        ],
        "href": "http://www.w3.org/TR/2007/WD-xhtml11-20070216",
        "title": "XHTML&#8482; 1.1 - Module-based XHTML - Second Edition",
        "date": "16 February 2007",
        "status": "WD",
        "publisher": "W3C"
    },
    "XHTML2": {
        "authors": [
            "Micah Dubinko"
        ],
        "etAl": true,
        "href": "http://www.w3.org/TR/2006/WD-xhtml2-20060726",
        "title": "XHTML&#8482; 2.0",
        "date": "26 July 2006",
        "status": "WD",
        "publisher": "W3C"
    },
    "XHTMLPLUSMATHMLPLUSSVG": {
        "authors": [
            "Masayasu Ishikawa"
        ],
        "href": "http://www.w3.org/TR/2002/WD-XHTMLplusMathMLplusSVG-20020809",
        "title": "An XHTML + MathML + SVG Profile",
        "date": "9 August 2002",
        "status": "WD",
        "publisher": "W3C"
    },
    "XHTMLPLUSSMIL": {
        "authors": [
            "Aaron Patterson",
            "Patrick Schmitz",
            "Debbie Newman"
        ],
        "href": "http://www.w3.org/TR/2002/NOTE-XHTMLplusSMIL-20020131",
        "title": "XHTML+SMIL Profile",
        "date": "31 January 2002",
        "status": "NOTE",
        "publisher": "W3C"
    },
    "XINCLUDE": {
        "authors": [
            "Jonathan Marsh",
            "David Orchard",
            "Daniel Veillard"
        ],
        "href": "http://www.w3.org/TR/2006/REC-xinclude-20061115",
        "title": "XML Inclusions (XInclude) Version 1.0 (Second Edition)",
        "date": "15 November 2006",
        "status": "REC",
        "publisher": "W3C"
    },
    "XKMS-PGP": {
        "authors": [
            "Tommy Lindberg",
            "Jos&#233",
            "Kahan"
        ],
        "href": "http://www.w3.org/TR/2005/NOTE-xkms-pgp-20051219",
        "title": "Using XKMS with PGP",
        "date": "19 December 2005",
        "status": "NOTE",
        "publisher": "W3C"
    },
    "XKMS-WSDL": {
        "authors": [
            "Rich Salz",
            "Yunhao Zhang"
        ],
        "href": "http://www.w3.org/TR/2005/NOTE-xkms-wsdl-20051118",
        "title": "A WSDL 1.1 description for XKMS",
        "date": "18 November 2005",
        "status": "NOTE",
        "publisher": "W3C"
    },
    "XKMS2": {
        "authors": [
            "Shivaram H. Mysore",
            "Phillip Hallam-Baker"
        ],
        "href": "http://www.w3.org/TR/2005/REC-xkms2-20050628/",
        "title": "XML Key Management Specification (XKMS 2.0)",
        "date": "28 June 2005",
        "status": "REC",
        "publisher": "W3C"
    },
    "XKMS2-BINDINGS": {
        "authors": [
            "Shivaram H. Mysore",
            "Phillip Hallam-Baker"
        ],
        "href": "http://www.w3.org/TR/2005/REC-xkms2-bindings-20050628",
        "title": "XML Key Management Specification (XKMS 2.0) Bindings",
        "date": "28 June 2005",
        "status": "REC",
        "publisher": "W3C"
    },
    "XKMS2-REQ": {
        "authors": [
            "Frederick Hirsch",
            "Mike Just"
        ],
        "href": "http://www.w3.org/TR/2003/NOTE-xkms2-req-20030505",
        "title": "XML Key Management (XKMS 2.0) Requirements",
        "date": "5 May 2003",
        "status": "NOTE",
        "publisher": "W3C"
    },
    "XLINK-PRINCIPLES": {
        "authors": [
            "Eve Maler",
            "Steven DeRose"
        ],
        "href": "http://www.w3.org/TR/1998/NOTE-xlink-principles-19980303",
        "title": "XML Linking Language (XLink) Design Principles",
        "date": "3 March 1998",
        "status": "NOTE",
        "publisher": "W3C"
    },
    "XLINK-REQ": {
        "authors": [
            "Steven J. DeRose"
        ],
        "href": "http://www.w3.org/TR/1999/NOTE-xlink-req-19990224",
        "title": "XML XLink Requirements Version 1.0",
        "date": "24 February 1999",
        "status": "NOTE",
        "publisher": "W3C"
    },
    "XLINK10": {
        "authors": [
            "David Orchard",
            "Eve Maler",
            "Steven DeRose"
        ],
        "href": "http://www.w3.org/TR/2001/REC-xlink-20010627",
        "title": "XML Linking Language (XLink) Version 1.0",
        "date": "27 June 2001",
        "status": "REC",
        "publisher": "W3C"
    },
    "XLINK10-EXT": {
        "authors": [
            "Norman Walsh"
        ],
        "href": "http://www.w3.org/TR/2005/NOTE-xlink10-ext-20050127",
        "title": "Extending XLink 1.0",
        "date": "27 January 2005",
        "status": "NOTE",
        "publisher": "W3C"
    },
    "XLINK11": {
        "authors": [
            "Eve Maler"
        ],
        "etAl": true,
        "href": "http://www.w3.org/TR/2008/WD-xlink11-20080331",
        "title": "XML Linking Language (XLink) Version 1.1",
        "date": "31 March 2008",
        "status": "WD",
        "publisher": "W3C"
    },
    "XLINK2RDF": {
        "authors": [
            "Ron Daniel Jr"
        ],
        "href": "http://www.w3.org/TR/2000/NOTE-xlink2rdf-20000929",
        "title": "Harvesting RDF Statements from XLinks",
        "date": "29 September 2000",
        "status": "NOTE",
        "publisher": "W3C"
    },
    "XML-BLUEBERRY-REQ": {
        "authors": [
            "John Cowan"
        ],
        "href": "http://www.w3.org/TR/2001/WD-xml-blueberry-req-20010921",
        "title": "XML Blueberry Requirements",
        "date": "21 September 2001",
        "status": "WD",
        "publisher": "W3C"
    },
    "XML-C14N": {
        "authors": [
            "John Boyer"
        ],
        "href": "http://www.w3.org/TR/2001/REC-xml-c14n-20010315",
        "title": "Canonical XML Version 1.0",
        "date": "15 March 2001",
        "status": "REC",
        "publisher": "W3C"
    },
    "XML-C14N11": {
        "authors": [
            "John Boyer",
            "Glenn Marcy"
        ],
        "href": "http://www.w3.org/TR/2008/REC-xml-c14n11-20080502/",
        "title": "Canonical XML Version 1.1",
        "date": "2 May 2008",
        "status": "REC",
        "publisher": "W3C"
    },
    "XML-C14N20": {
        "authors": [
            "John Boyer",
            "Glen Marcy",
            "Pratik Datta",
            "Frederick Hirsch"
        ],
        "href": "http://www.w3.org/TR/2012/CR-xml-c14n2-20120124/",
        "title": "Canonical XML Version 2.0",
        "date": "24 January 2012",
        "status": "CR",
        "publisher": "W3C"
    },
    "XML-CANONICAL-REQ": {
        "authors": [
            "James Tauber",
            "Joel Nava"
        ],
        "href": "http://www.w3.org/TR/1999/NOTE-xml-canonical-req-19990605",
        "title": "XML Canonicalization Requirements",
        "date": "5 June 1999",
        "status": "NOTE",
        "publisher": "W3C"
    },
    "XML-ENCRYPTION-REQ": {
        "authors": [
            "Joseph Reagle"
        ],
        "href": "http://www.w3.org/TR/2002/NOTE-xml-encryption-req-20020304",
        "title": "XML Encryption Requirements",
        "date": "4 March 2002",
        "status": "NOTE",
        "publisher": "W3C"
    },
    "XML-ENTITY-NAMES": {
        "authors": [
            "Patrick Ion",
            "David Carlisle"
        ],
        "href": "http://www.w3.org/TR/2008/WD-xml-entity-names-20080721",
        "title": "XML Entity definitions for Characters",
        "date": "21 July 2008",
        "status": "WD",
        "publisher": "W3C"
    },
    "XML-EVENTS": {
        "authors": [
            "Mark Birbeck",
            "Shane McCarron"
        ],
        "href": "http://www.w3.org/TR/2007/WD-xml-events-20070216",
        "title": "XML Events 2",
        "date": "16 February 2007",
        "status": "WD",
        "publisher": "W3C"
    },
    "XML-EXC-C14N": {
        "authors": [
            "Donald E. Eastlake 3rd",
            "Joseph Reagle",
            "John Boyer"
        ],
        "href": "http://www.w3.org/TR/2002/REC-xml-exc-c14n-20020718/",
        "title": "Exclusive XML Canonicalization Version 1.0",
        "date": "18 July 2002",
        "status": "REC",
        "publisher": "W3C"
    },
    "XML-FRAG-REQ": {
        "authors": [
            "Paul Grosso"
        ],
        "href": "http://www.w3.org/TR/1998/NOTE-XML-FRAG-REQ-19981123",
        "title": "XML Fragment Interchange Requirements, Version 1.0",
        "date": "23 November 1998",
        "status": "NOTE",
        "publisher": "W3C"
    },
    "XML-FRAGID": {
        "authors": [
            "Paul Grosso"
        ],
        "href": "http://www.w3.org/TR/2003/NOTE-xml-fragid-20030912",
        "title": "Proposal for XML Fragment Identifier Syntax 0.9",
        "date": "12 September 2003",
        "status": "NOTE",
        "publisher": "W3C"
    },
    "XML-FRAGMENT": {
        "authors": [
            "Paul Grosso",
            "Daniel Veillard"
        ],
        "href": "http://www.w3.org/TR/2001/CR-xml-fragment-20010212",
        "title": "XML Fragment Interchange",
        "date": "12 February 2001",
        "status": "CR",
        "publisher": "W3C"
    },
    "XML-I18N-BP": {
        "authors": [
            "Jirka Kosek",
            "Yves Savourel",
            "Richard Ishida"
        ],
        "href": "http://www.w3.org/TR/2008/NOTE-xml-i18n-bp-20080213",
        "title": "Best Practices for XML Internationalization",
        "date": "13 February 2008",
        "status": "NOTE",
        "publisher": "W3C"
    },
    "XML-ID": {
        "authors": [
            "Daniel Veillard",
            "Jonathan Marsh",
            "Norman Walsh"
        ],
        "href": "http://www.w3.org/TR/2005/REC-xml-id-20050909",
        "title": "xml:id Version 1.0",
        "date": "9 September 2005",
        "status": "REC",
        "publisher": "W3C"
    },
    "XML-ID-REQ": {
        "authors": [
            "Jonathan Marsh"
        ],
        "href": "http://www.w3.org/TR/2003/WD-xml-id-req-20030806",
        "title": "xml:id Requirements",
        "date": "6 August 2003",
        "status": "WD",
        "publisher": "W3C"
    },
    "XML-INFOSET": {
        "authors": [
            "John Cowan",
            "Richard Tobin"
        ],
        "href": "http://www.w3.org/TR/2004/REC-xml-infoset-20040204/",
        "title": "XML Information Set (Second Edition)",
        "date": "4 February 2004",
        "status": "REC",
        "publisher": "W3C"
    },
    "XML-INFOSET-RDFS": {
        "authors": [
            "Richard Tobin"
        ],
        "href": "http://www.w3.org/TR/2001/NOTE-xml-infoset-rdfs-20010406",
        "title": "An RDF Schema for the XML Information Set",
        "date": "6 April 2001",
        "status": "NOTE",
        "publisher": "W3C"
    },
    "XML-INFOSET-REQ": {
        "authors": [
            "David Megginson"
        ],
        "href": "http://www.w3.org/TR/1999/NOTE-xml-infoset-req-19990218",
        "title": "XML Information Set Requirements",
        "date": "18 February 1999",
        "status": "NOTE",
        "publisher": "W3C"
    },
    "XML-Japanese": "M. Murata. <a href=\"http://www.w3.org/Submission/2005/SUBM-japanese-xml-20050324/\"><cite>XML Japanese Profile (2nd Edition)</cite></a>. March 2005. W3C Member Submission. URL: <a href=\"http://www.w3.org/Submission/2005/SUBM-japanese-xml-20050324/\"> http://www.w3.org/Submission/2005/SUBM-japanese-xml-20050324/</a>",
    "XML-LINK-STYLE": {
        "authors": [
            "Norman Walsh"
        ],
        "href": "http://www.w3.org/TR/2001/NOTE-xml-link-style-20010605",
        "title": "XML Linking and Style",
        "date": "5 June 2001",
        "status": "NOTE",
        "publisher": "W3C"
    },
    "XML-MEDIA-TYPES": {
        "authors": [
            "&#220;mit Yal&#231;&#305;nalp",
            "Anish Karmarkar"
        ],
        "href": "http://www.w3.org/TR/2005/NOTE-xml-media-types-20050504/",
        "title": "Describing Media Content of Binary Data in XML",
        "date": "4 May 2005",
        "status": "NOTE",
        "publisher": "W3C"
    },
    "XML-MT": "M. Murata, S. St.Laurent, D. Kohn. <a href=\"http://www.ietf.org/rfc/rfc3023.txt\"><cite>XML Media Types</cite></a>. IETF RFC 3023. URL: <a href=\"http://www.ietf.org/rfc/rfc3023.txt\"> http://www.ietf.org/rfc/rfc3023.txt</a>.",
    "XML-NAMES": {
        "authors": [
            "Richard Tobin"
        ],
        "etAl": true,
        "href": "http://www.w3.org/TR/2009/REC-xml-names-20091208/",
        "title": "Namespaces in XML 1.0 (Third Edition)",
        "date": "8 December 2009",
        "status": "REC",
        "publisher": "W3C"
    },
    "XML-NAMES11": {
        "authors": [
            "Andrew Layman"
        ],
        "etAl": true,
        "href": "http://www.w3.org/TR/2006/REC-xml-names11-20060816",
        "title": "Namespaces in XML 1.1 (Second Edition)",
        "date": "16 August 2006",
        "status": "REC",
        "publisher": "W3C"
    },
    "XML-NAMES11-REQ": {
        "authors": [
            "Jonathan Marsh"
        ],
        "href": "http://www.w3.org/TR/2002/WD-xml-names11-req-20020403",
        "title": "Namespaces in XML 1.1 Requirements",
        "date": "3 April 2002",
        "status": "WD",
        "publisher": "W3C"
    },
    "XML-SCHEMA-REQ": {
        "authors": [
            "Ashok Malhotra",
            "Murray Maloney"
        ],
        "href": "http://www.w3.org/TR/1999/NOTE-xml-schema-req-19990215",
        "title": "XML Schema Requirements",
        "date": "15 February 1999",
        "status": "NOTE",
        "publisher": "W3C"
    },
    "XML-STYLESHEET": {
        "authors": [
            "James Clark"
        ],
        "href": "http://www.w3.org/1999/06/REC-xml-stylesheet-19990629",
        "title": "Associating Style Sheets with XML documents",
        "date": "29 June 1999",
        "status": "REC",
        "publisher": "W3C"
    },
    "XML10": {
        "authors": [
            "C. M. Sperberg-McQueen"
        ],
        "etAl": true,
        "href": "http://www.w3.org/TR/2008/REC-xml-20081126/",
        "title": "Extensible Markup Language (XML) 1.0 (Fifth Edition)",
        "date": "26 November 2008",
        "status": "REC",
        "publisher": "W3C"
    },
    "XML10-4e": {
        "authors": [
            "C. M. Sperberg-McQueen"
        ],
        "etAl": true,
        "href": "http://www.w3.org/TR/2006/REC-xml-20060816/",
        "title": "Extensible Markup Language (XML) 1.0 (Fourth Edition)",
        "date": "16 August 2006",
        "status": "REC",
        "publisher": "W3C"
    },
    "XML11": {
        "authors": [
            "Eve Maler"
        ],
        "etAl": true,
        "href": "http://www.w3.org/TR/2006/REC-xml11-20060816",
        "title": "Extensible Markup Language (XML) 1.1 (Second Edition)",
        "date": "16 August 2006",
        "status": "REC",
        "publisher": "W3C"
    },
    "XML11SCHEMA10": {
        "authors": [
            "Henry S. Thompson"
        ],
        "href": "http://www.w3.org/TR/2005/NOTE-xml11schema10-20050511",
        "title": "Processing XML 1.1 documents with XML Schema 1.0 processors",
        "date": "11 May 2005",
        "status": "NOTE",
        "publisher": "W3C"
    },
    "XMLBASE": {
        "authors": [
            "Jonathan Marsh",
            "Richard Tobin"
        ],
        "href": "http://www.w3.org/TR/2009/REC-xmlbase-20090128/",
        "title": "XML Base (Second Edition)",
        "date": "28 January 2009",
        "status": "REC",
        "publisher": "W3C"
    },
    "XMLDSIG-BESTPRACTICES": {
        "authors": [
            "Pratik Datta",
            "Frederick Hirsch"
        ],
        "href": "http://www.w3.org/TR/2013/NOTE-xmldsig-bestpractices-20130124/",
        "title": "XML Signature Best Practices",
        "date": "24 January 2013",
        "status": "W3C Working Group Note",
        "publisher": "W3C"
    },
    "XMLDSIG-CORE2002": {
        "authors": [
            "Joseph Reagle"
        ],
        "etAl": true,
        "href": "http://www.w3.org/TR/2002/REC-xmldsig-core-20020212/",
        "title": "XML Signature Syntax and Processing",
        "date": "12 February 2002",
        "status": "REC",
        "publisher": "W3C"
    },
    "XMLDSIG-CORE": {
        "authors": [
            "Joseph Reagle"
        ],
        "etAl": true,
        "href": "http://www.w3.org/TR/2008/REC-xmldsig-core-20080610/",
        "title": "XML Signature Syntax and Processing (Second Edition)",
        "date": "10 June 2008",
        "status": "REC",
        "publisher": "W3C"
    },
    "XMLDSIG-CORE1": "D. Eastlake, J. Reagle, D. Solo, F. Hirsch, T. Roessler, K. Yiu. <a href=\"http://www.w3.org/TR/2013/PR-xmldsig-core1-20130124/\"><cite>XML Signature Syntax and Processing Version 1.1.</cite></a> 24 January 2013. W3C Proposed Recommendation. (Work in progress) URL: <a href=\"http://www.w3.org/TR/2013/PR-xmldsig-core1-20130124/\">http://www.w3.org/TR/2013/PR-xmldsig-core1-20130124/</a> ",
    "XMLDSIG-CORE1-CHGS": "Frederick Hirsch. <a href=\"http://www.w3.org/TR/2012/NOTE-xmldsig-core1-explain-20121018/\"><cite>Functional Explanation of Changes in XML Signature 1.1</cite></a>. 18 October 2012. W3C Working Group Note. URL: <a href=\"http://www.w3.org/TR/2012/NOTE-xmldsig-core1-explain-20121018/\">http://www.w3.org/TR/2012/NOTE-xmldsig-core1-explain-20121018/</a> ",
    "XMLDSIG-CORE1-INTEROP": "Frederick Hirsch, Pratik Datta <a href=\"http://www.w3.org/TR/2012/NOTE-xmldsig-core1-interop-20121113/\"><cite>XML Signature 1.1 Interop Test Report</cite></a>. 13 November 2012. W3C Working Group Note. URL: <a href=\"http://www.w3.org/TR/2012/NOTE-xmldsig-core1-interop-20121113/\">http://www.w3.org/TR/2012/NOTE-xmldsig-core1-interop-20121113/</a> ",
    "XMLDSIG-CORE2": "Mark Bartel; John Boyer; Barb Fox et al. <a href=\"http://www.w3.org/TR/2012/CR-xmldsig-core2-20120124/\"><cite>XML Signature Syntax and Processing Version 2.0</cite></a>. 24 January 2012.  W3C Candidate Recommendation. (Work in progress.) URL: <a href=\"http://www.w3.org/TR/2012/CR-xmldsig-core2-20120124/\">http://www.w3.org/TR/2012/CR-xmldsig-core2-20120124/</a>",
    "XMLDSIG-GARCIA": "Raúl Benito García. <a href=\"http://www.w3.org/2008/xmlsec/papers/TFCFirmasdigitalesenXML-11-10-2007.pdf\"><cite>Verificación De Firmas Digitales En Documentos XML De Tamaño Arbitrario.</cite></a> December 2006. URL: <a href=\"http://www.w3.org/2008/xmlsec/papers/TFCFirmasdigitalesenXML-11-10-2007.pdf\">http://www.w3.org/2008/xmlsec/papers/TFCFirmasdigitalesenXML-11-10-2007.pdf</a>",
    "XMLDSIG-COMPLEXITY": "Brad Hill. <a href=\"http://www.w3.org/2007/xmlsec/ws/papers/04-hill-isecpartners/\"><cite>Complexity as the Enemy of Security: Position Paper for W3C Workshop on Next Steps for XML Signature and XML Encryption.</cite></a>. 25-26 September 2007. W3C Workshop. URL: <a href=\"http://www.w3.org/2007/xmlsec/ws/papers/04-hill-isecpartners/\">http://www.w3.org/2007/xmlsec/ws/papers/04-hill-isecpartners/</a> ",
    "XMLDSIG-SEMANTICS": {
        "authors": [
            "Sebastian Gajek",
            "Lijun Liao",
            "and Jörg Schwenk"
        ],
        "href": "http://www.w3.org/2007/xmlsec/ws/papers/07-gajek-rub/",
        "title": " Towards a Semantic of XML Signature: Position Paper for W3C Workshop on Next Steps for XML Signature and XML Encryption ",
        "date": "25-26 September 2007",
        "status": "W3C Workshop",
        "publisher": "W3C"
    },
    "XMLDSIG-THOMPSON": {
        "authors": [
            "Henry Thompson"
        ],
        "href": "http://www.w3.org/2007/xmlsec/ws/papers/20-thompson/",
        "title": "Radical proposal for Vnext of XML Signature: Position Paper for W3C Workshop on Next Steps for XML Signature and XML Encryption",
        "date": "26 September 2007",
        "status": "W3C Workshop",
        "publisher": "W3C"
    },
    "XMLDSIG-XPATH": "Pratik Datta. Frederick Hirsch, Meiko Jensen <a href=\"http://www.w3.org/TR/2012/CR-xmldsig-xpath-20120124/\"><cite>XML Signature Streaming Profile of XPath 1.0</cite>.</a> 24 January 2012. W3C Candidate Recommendation. (Work in progress.) URL: <a href=\"http://www.w3.org/TR/2012/CR-xmldsig-xpath-20120124/\">http://www.w3.org/TR/2012/CR-xmldsig-xpath-20120124/</a>",
    "XMLDSIG-XPATH-FILTER2": {
        "authors": [
            "Merlin Hughes",
            "John Boyer",
            "Joseph Reagle"
        ],
        "href": "http://www.w3.org/TR/2002/REC-xmldsig-filter2-20021108/",
        "title": "XML-Signature XPath Filter 2.0",
        "date": "8 November 2002",
        "status": "REC",
        "publisher": "W3C"
    },
    "XMLDSIG-PROPERTIES": {
        "authors": [
            "Frederick Hirsch"
        ],
        "href": "http://www.w3.org/TR/2013/PR-xmldsig-properties-20130124/",
        "title": "XML Signature Properties",
        "date": "24 January 2013",
        "status": "PR",
        "publisher": "W3C"
    },
    "XMLDSIG-REQUIREMENTS": {
        "authors": [
            "Joseph Reagle Jr"
        ],
        "href": "http://www.w3.org/TR/1999/WD-xmldsig-requirements-19991014",
        "title": "XML-Signature Requirements",
        "date": "14 October 1999",
        "status": "WD",
        "publisher": "W3C"
    },
    "XMLDSIG-SIMPLIFY": {
        "authors": [
            "Pratik Datta",
            "Frederick Hirsch"
        ],
        "href": "http://www.w3.org/TR/2009/WD-xmldsig-simplify-20090226",
        "title": "XML Signature Transform Simplification: Requirements and Design",
        "date": "26 February 2009",
        "status": "WD",
        "publisher": "W3C"
    },
    "XMLDSIG2ED-TESTS": {
        "authors": [
            "Konrad Lanz",
            "Sean Mullan",
            "Juan Carlos Cruellas"
        ],
        "href": "http://www.w3.org/TR/2008/NOTE-xmldsig2ed-tests-20080610",
        "title": "Test Cases for C14N 1.1 and XMLDSig Interoperability",
        "date": "10 June 2008",
        "status": "NOTE",
        "publisher": "W3C"
    },
    "XMLENC-BACKWARDS-COMP": "Tibor Jager, Kenneth G. Paterson, Juraj Somorovsky. <a href=\"http://www.nds.ruhr-uni-bochum.de/research/publications/backwards-compatibility/\"><cite>One Bad Apple: Backwards Compatibility Attacks on State-of-the-Art Cryptography.</cite></a> In Proceedings of the Network and Distributed System Security Symposium (NDSS), 2013. URL: <a href=\"http://www.nds.ruhr-uni-bochum.de/research/publications/backwards-compatibility/\">http://www.nds.ruhr-uni-bochum.de/research/publications/backwards-compatibility/</a>",
    "XMLENC-CBC-ATTACK": {
        "authors": [
            "Tibor Jager",
            "Juraj Somorovsky"
        ],
        "href": "http://www.nds.ruhr-uni-bochum.de/research/publications/breaking-xml-encryption/",
        "title": "How to Break XML Encryption",
        "date": "17-21 October 2011",
        "status": "CCS&#8217;11, ACM"
    },
    "XMLENC-CBC-ATTACK-COUNTERMEASURES": "Juraj Somorovsky, J&ouml;rg Schwenk. <a href=\"http://www.w3.org/2008/xmlsec/papers/xmlEncCountermeasuresW3C.pdf\"><cite>Technical Analysis of Countermeasures against Attack on XML Encryption - or - Just Another Motivation for Authenticated Encryption</cite.></a>. 2011.  URL: <a href=\"http://www.w3.org/2008/xmlsec/papers/xmlEncCountermeasuresW3C.pdf\">http://www.w3.org/2008/xmlsec/papers/xmlEncCountermeasuresW3C.pdf</a>",
    "XMLENC-CREF2": {
        "authors": [
            "Frederick Hirsch"
        ],
        "href": "http://www.w3.org/TR/2012/CR-xmlenc-transform20-20120313/",
        "title": "Encryption 1.1 CipherReference Processing Using 2.0 Transforms",
        "date": "13 March 2012",
        "status": "CR",
        "publisher": "W3C"
    },
    "XMLENC-CORE": {
        "authors": [
            "Donald Eastlake",
            "Joseph Reagle"
        ],
        "href": "http://www.w3.org/TR/2002/REC-xmlenc-core-20021210/",
        "title": "XML Encryption Syntax and Processing",
        "date": "10 December 2002",
        "status": "REC",
        "publisher": "W3C"
    },
    "XMLENC-CORE1": "J. Reagle; D. Eastlake; F. Hirsch; T. Roessler. <a href=\"http://www.w3.org/TR/2013/PR-xmlenc-core1-20130124/\"><cite>XML Encryption Syntax and Processing Version 1.1.</cite></a> 24 January 2013. W3C Proposed Recommendation. (Work in progress) URL: <a href=\"http://www.w3.org/TR/2013/PR-xmlenc-core1-20130124/\">http://www.w3.org/TR/2013/PR-xmlenc-core1-20130124/</a> ",
    "XMLENC-CORE1-CHGS": "Frederick Hirsch. <a href=\"http://www.w3.org/TR/2013/NOTE-xmlenc-core1-explain-20130124/\"><cite>Functional Explanation of in XML Encryption 1.1</cite></a>. 24 January 2013. W3C Working Group Note. URL: <a href=\"http://www.w3.org/TR/2013/NOTE-xmlenc-core1-explain-20130124/\">http://www.w3.org/TR/2013/NOTE-xmlenc-core1-explain-20130124/</a> ",
    "XMLENC-CORE1-INTEROP": "Pratik Datta, Frederick Hirsch <a href=\"http://www.w3.org/TR/2012/NOTE-xmlenc-core1-interop-20121113/\"><cite>XML Encryption 1.1 Interop Test Report</cite></a>. 13 November 2012. W3C Working Group Note. URL: <a href=\"http://www.w3.org/TR/2012/NOTE-xmlenc-core1-interop-20121113/\">http://www.w3.org/TR/2012/NOTE-xmlenc-core1-interop-20121113/</a> ",
    "XMLENC-DECRYPT": {
        "authors": [
            "Takeshi Imamura",
            "Merlin Hughes",
            "Hiroshi Maruyama"
        ],
        "href": "http://www.w3.org/TR/2002/REC-xmlenc-decrypt-20021210",
        "title": "Decryption Transform for XML Signature",
        "date": "10 December 2002",
        "status": "REC",
        "publisher": "W3C"
    },
    "XMLENC-PKCS15-ATTACK": "Tibor Jager; Sebastian Schinzel, Juraj Somorovsky. <a href=\"http://www.nds.rub.de/research/publications/breaking-xml-encryption-pkcs15.pdf\"><cite>Bleichenbacher's Attack Strikes Again: Breaking PKCS#1.5 in XML Encryption</cite></a>. 2012. In Proceedings of the 17th European Symposium on Research in Computer Security (ESO RICS). URL: <a href=\"http://www.nds.rub.de/research/publications/breaking-xml-encryption-pkcs15.pdf\">http://www.nds.rub.de/research/publications/breaking-xml-encryption-pkcs15.pdf</a> ",
    "XMLENC11-TESTCASES": {
        "authors": [
            "Pratik Datta",
            "Frederick Hirsch"
        ],
        "href": "http://www.w3.org/TR/2012/WD-xmlenc-core1-testcases-20120105/",
        "title": "Test Cases for XML Encryption 1.1",
        "date": "5 January 2012",
        "status": "FPWD",
        "publisher": "W3C"
    },
    "XHR": "Anne van Kesteren. <a href='http://www.w3.org/TR/XMLHttpRequest/'>XMLHttpRequest</a>",
    "XMLHTTPREQUEST": {
        "authors": [
            "Julian Aubourg",
            "Jungkee Song",
            "Hallvord R. M. Steen",
            "Anne van Kesteren"
        ],
        "href": "http://www.w3.org/TR/2012/WD-XMLHttpRequest-20121206/",
        "title": "XMLHttpRequest",
        "date": "6 December 2012",
        "status": "WD",
        "publisher": "W3C"
    },
    "XMLHTTPREQUEST2": {
        "authors": [
            "Anne van Kesteren"
        ],
        "href": "http://www.w3.org/TR/2008/WD-XMLHttpRequest2-20080930",
        "title": "XMLHttpRequest Level 2",
        "date": "30 September 2008",
        "status": "WD",
        "publisher": "W3C"
    },
    "XMLHTTPREQUEST3": {
        "authors": [
            "Anne van Kesteren"
        ],
        "href": "http://www.w3.org/TR/2010/CR-XMLHttpRequest-20100803",
        "title": "XMLHttpRequest",
        "date": "3 August 2010",
        "status": "CR",
        "publisher": "W3C"
    },
    "XMLP-REQS": {
        "authors": [
            "Oisin Hurley"
        ],
        "etAl": true,
        "href": "http://www.w3.org/TR/2003/NOTE-xmlp-reqs-20030728",
        "title": "XML Protocol (XMLP) Requirements",
        "date": "28 July 2003",
        "status": "NOTE",
        "publisher": "W3C"
    },
    "XMLP-SCENARIOS": {
        "authors": [
            "John Ibbotson"
        ],
        "href": "http://www.w3.org/TR/2003/NOTE-xmlp-scenarios-20030730",
        "title": "SOAP Version 1.2 Usage Scenarios",
        "date": "30 July 2003",
        "status": "NOTE",
        "publisher": "W3C"
    },
    "XMLSCHEMA-0": {
        "authors": [
            "David C. Fallside",
            "Priscilla Walmsley"
        ],
        "href": "http://www.w3.org/TR/2004/REC-xmlschema-0-20041028/",
        "title": "XML Schema Part 0: Primer Second Edition",
        "date": "28 October 2004",
        "status": "REC",
        "publisher": "W3C"
    },
    "XMLSCHEMA-1": {
        "authors": [
            "Henry S. Thompson"
        ],
        "etAl": true,
        "href": "http://www.w3.org/TR/2004/REC-xmlschema-1-20041028/",
        "title": "XML Schema Part 1: Structures Second Edition",
        "date": "28 October 2004",
        "status": "REC",
        "publisher": "W3C"
    },
    "XMLSCHEMA-11-REQ": {
        "authors": [
            "Priscilla Walmsley",
            "Ashok Malhotra",
            "Charles Campbell"
        ],
        "href": "http://www.w3.org/TR/2003/WD-xmlschema-11-req-20030121",
        "title": "Requirements for XML Schema 1.1",
        "date": "21 January 2003",
        "status": "WD",
        "publisher": "W3C"
    },
    "XMLSCHEMA-2": {
        "authors": [
            "Paul V. Biron",
            "Ashok Malhotra"
        ],
        "href": "http://www.w3.org/TR/2004/REC-xmlschema-2-20041028/",
        "title": "XML Schema Part 2: Datatypes Second Edition",
        "date": "28 October 2004",
        "status": "REC",
        "publisher": "W3C"
    },
    "XMLSCHEMA-FORMAL": {
        "authors": [
            "Philip Wadler"
        ],
        "etAl": true,
        "href": "http://www.w3.org/TR/2001/WD-xmlschema-formal-20010925",
        "title": "XML Schema: Formal Description",
        "date": "25 September 2001",
        "status": "WD",
        "publisher": "W3C"
    },
    "XMLSCHEMA-GUIDE2VERSIONING": {
        "authors": [
            "David Orchard"
        ],
        "href": "http://www.w3.org/TR/2007/WD-xmlschema-guide2versioning-20070720",
        "title": "Guide to Versioning XML Languages using new XML Schema 1.1 features",
        "date": "20 July 2007",
        "status": "WD",
        "publisher": "W3C"
    },
    "XMLSCHEMA-PATTERNS": {
        "authors": [
            "Jonathan Calladine"
        ],
        "etAl": true,
        "href": "http://www.w3.org/TR/2008/WD-xmlschema-patterns-20080328",
        "title": "Basic XML Schema Patterns for Databinding Version 1.0",
        "date": "28 March 2008",
        "status": "WD",
        "publisher": "W3C"
    },
    "XMLSCHEMA-PATTERNS-ADVANCED": {
        "authors": [
            "George Cowe"
        ],
        "etAl": true,
        "href": "http://www.w3.org/TR/2008/WD-xmlschema-patterns-advanced-20080328",
        "title": "Advanced XML Schema Patterns for Databinding Version 1.0",
        "date": "28 March 2008",
        "status": "WD",
        "publisher": "W3C"
    },
    "XMLSCHEMA-REF": {
        "authors": [
            "Asir S. Vedamuthu",
            "Mary Holstege"
        ],
        "href": "http://www.w3.org/TR/2008/WD-xmlschema-ref-20081117",
        "title": "W3C XML Schema Definition Language (XSD): Component Designators",
        "date": "17 November 2008",
        "status": "WD",
        "publisher": "W3C"
    },
    "XMLSCHEMA11-1": {
        "authors": [
            "C. M. Sperberg-McQueen",
            "Henry S. Thompson",
            "Shudi Gao"
        ],
        "href": "http://www.w3.org/TR/2012/REC-xmlschema11-1-20120405/",
        "title": "W3C XML Schema Definition Language (XSD) 1.1 Part 1: Structures",
        "date": "5 April 2012",
        "status": "REC",
        "publisher": "W3C"
    },
    "XMLSCHEMA11-2": {
        "authors": [
            "Henry S. Thompson"
        ],
        "etAl": true,
        "href": "http://www.w3.org/TR/2012/REC-xmlschema11-2-20120405/",
        "title": "W3C XML Schema Definition Language (XSD) 1.1 Part 2: Datatypes",
        "date": "5 April 2012",
        "status": "REC",
        "publisher": "W3C"
    },
    "XMLSEC-ALGORITHMS": "Thomas Roessler; Frederick Hirsch; Kelvin Yiu. <a href=\"http://www.w3.org/TR/2013/NOTE-xmlsec-algorithms-20130124/\"><cite>XML Security Algorithm Cross-Reference.</Cite></a> 24 January 2013. W3C Working Group Note. URL: <a href=\"http://www.w3.org/TR/2013/NOTE-xmlsec-algorithms-20130124/\">http://www.w3.org/TR/2013/NOTE-xmlsec-algorithms-20130124/</a> ",
    "XMLSEC-DERIVEDKEYS": {
        "authors": [
            "Magnus Nystr&#246;m"
        ],
        "href": "http://www.w3.org/TR/2009/WD-xmlsec-derivedkeys-20090226/",
        "title": "XML Security Derived Keys",
        "date": "26 February 2009",
        "status": "WD",
        "publisher": "W3C"
    },
    "XMLSEC-GHCIPHERS": {
        "authors": [
            "Magnus Nystr&#246;m",
            "Frederick Hirsch"
        ],
        "href": "http://www.w3.org/TR/2013/NOTE-xmlsec-generic-hybrid-20130124/",
        "title": "XML Security Generic Hybrid Ciphers",
        "date": "24 January 2013",
        "status": "W3C Working Group Note",
        "publisher": "W3C"
    },
    "XMLSEC-NEXTSTEPS-2007": {
        "authors": [
            "Frederick Hirsch",
            "Thomas Roessler"
        ],
        "href": "http://www.w3.org/2007/xmlsec/ws/report.html",
        "title": "Workshop Report W3C Workshop on Next Steps for XML Signature and XML Encryption",
        "date": "25-26 September 2007",
        "status": "W3C Workshop Report",
        "publisher": "W3C"
    },
    "XMLSEC-RELAXNG": {
        "authors": [
            "Makoto Murata",
            "Frederick Hirsch"
        ],
        "href": "http://www.w3.org/TR/2013/NOTE-xmlsec-rngschema-20130124/",
        "title": "XML Security RELAX NG Schemas",
        "date": "24 January 2013",
        "status": "W3C Working Group Note",
        "publisher": "W3C"
    },
    "XMLSEC11-REQS": "Frederick Hirsch, Thomas Roessler. <a href=\"http://www.w3.org/TR/2013/NOTE-xmlsec-reqs-20130124/\"><cite>XML Security 1.1 Requirements and Design Considerations.</Cite></a> 24 January 2013. W3C Working Group Note. URL: <a href=\"http://www.w3.org/TR/2013/NOTE-xmlsec-reqs-20130124/\">http://www.w3.org/TR/2013/NOTE-xmlsec-reqs-20130124/</a> ",
    "XMLSEC2-REQS": {
        "authors": [
            "Frederick Hirsch",
            "Pratik Datta"
        ],
        "href": "http://www.w3.org/TR/2011/WD-xmlsec-reqs2-20110421/",
        "title": "XML Security 2.0 Requirements and Design Considerations",
        "date": "21 April 2011",
        "status": "WD",
        "publisher": "W3C"
    },
    "XMLSTYLE": {
        "authors": [
            "James Clark"
        ],
        "href": "http://www.w3.org/1999/06/REC-xml-stylesheet-19990629",
        "title": "Associating Style Sheets with XML documents",
        "date": "29 June 1999",
        "status": "REC",
        "publisher": "W3C"
    },
    "XML-PARSER-STAX": "Christopher Fry. <a href=\"http://jcp.org/en/jsr/detail?id=173\"><cite>JSR 173: Streaming API for XML for Java Specification</cite></a> 8th October 2003. v1.0  URL: <a href=\"http://jcp.org/en/jsr/detail?id=173\">http://jcp.org/en/jsr/detail?id=173</a>",
    "XOP10": {
        "authors": [
            "Martin Gudgin"
        ],
        "etAl": true,
        "href": "http://www.w3.org/TR/2005/REC-xop10-20050125",
        "title": "XML-binary Optimized Packaging",
        "date": "25 January 2005",
        "status": "REC",
        "publisher": "W3C"
    },
    "XOPINC-FAQ": {
        "authors": [
            "Michael Mahan"
        ],
        "href": "http://www.w3.org/TR/2004/NOTE-xopinc-FAQ-20040608",
        "title": "XOP Inclusion Mechanism - Frequently Asked Questions",
        "date": "8 June 2004",
        "status": "NOTE",
        "publisher": "W3C"
    },
    "XPATH": {
        "authors": [
            "James Clark",
            "Steven DeRose"
        ],
        "href": "http://www.w3.org/TR/1999/REC-xpath-19991116/",
        "title": "XML Path Language (XPath) Version 1.0",
        "date": "16 November 1999",
        "status": "REC",
        "publisher": "W3C"
    },
    "XPATH-DATAMODEL": {
        "authors": [
            "Norman Walsh"
        ],
        "etAl": true,
        "href": "http://www.w3.org/TR/2007/REC-xpath-datamodel-20070123",
        "title": "XQuery 1.0 and XPath 2.0 Data Model (XDM)",
        "date": "23 January 2007",
        "status": "REC",
        "publisher": "W3C"
    },
    "XPATH-FULL-TEXT-10": {
        "authors": [
            "Stephen Buxton"
        ],
        "etAl": true,
        "href": "http://www.w3.org/TR/2008/CR-xpath-full-text-10-20080516",
        "title": "XQuery and XPath Full Text 1.0",
        "date": "16 May 2008",
        "status": "CR",
        "publisher": "W3C"
    },
    "XPATH-FULL-TEXT-10-REQUIREMENTS": {
        "authors": [
            "Pat Case",
            "Stephen Buxton",
            "Michael Rys"
        ],
        "href": "http://www.w3.org/TR/2008/WD-xpath-full-text-10-requirements-20080516",
        "title": "XQuery and XPath Full Text 1.0 Requirements",
        "date": "16 May 2008",
        "status": "WD",
        "publisher": "W3C"
    },
    "XPATH-FULL-TEXT-10-USE-CASES": {
        "authors": [
            "Pat Case",
            "Sihem Amer-Yahia"
        ],
        "href": "http://www.w3.org/TR/2008/WD-xpath-full-text-10-use-cases-20080516",
        "title": "XQuery and XPath Full Text 1.0 Use Cases",
        "date": "16 May 2008",
        "status": "WD",
        "publisher": "W3C"
    },
    "XPATH-FUNCTIONS": {
        "authors": [
            "Jim Melton",
            "Ashok Malhotra",
            "Norman Walsh"
        ],
        "href": "http://www.w3.org/TR/2007/REC-xpath-functions-20070123",
        "title": "XQuery 1.0 and XPath 2.0 Functions and Operators",
        "date": "23 January 2007",
        "status": "REC",
        "publisher": "W3C"
    },
    "XPATH20": {
        "authors": [
            "Anders Berglund"
        ],
        "etAl": true,
        "href": "http://www.w3.org/TR/2007/REC-xpath20-20070123",
        "title": "XML Path Language (XPath) 2.0",
        "date": "23 January 2007",
        "status": "REC",
        "publisher": "W3C"
    },
    "XPATH20REQ": {
        "authors": [
            "K. Karun",
            "Mary F. Fern&#225;ndez",
            "Mark Scardina"
        ],
        "href": "http://www.w3.org/TR/2005/WD-xpath20req-20050603",
        "title": "XPath Requirements Version 2.0",
        "date": "3 June 2005",
        "status": "WD",
        "publisher": "W3C"
    },
    "XPROC": {
        "authors": [
            "Alex Milowski",
            "Henry S. Thompson",
            "Norman Walsh"
        ],
        "href": "http://www.w3.org/TR/2008/CR-xproc-20081126/",
        "title": "XProc: An XML Pipeline Language",
        "date": "26 November 2008",
        "status": "CR",
        "publisher": "W3C"
    },
    "XPROC-REQUIREMENTS": {
        "authors": [
            "Alex Milowski"
        ],
        "href": "http://www.w3.org/TR/2006/WD-xproc-requirements-20060411",
        "title": "XML Processing Model Requirements and Use Cases",
        "date": "11 April 2006",
        "status": "WD",
        "publisher": "W3C"
    },
    "XPTR-ELEMENT": {
        "authors": [
            "Norman Walsh"
        ],
        "etAl": true,
        "href": "http://www.w3.org/TR/2003/REC-xptr-element-20030325/",
        "title": "XPointer element() Scheme",
        "date": "25 March 2003",
        "status": "REC",
        "publisher": "W3C"
    },
    "XPTR-FRAMEWORK": {
        "authors": [
            "Paul Grosso"
        ],
        "etAl": true,
        "href": "http://www.w3.org/TR/2003/REC-xptr-framework-20030325/",
        "title": "XPointer Framework",
        "date": "25 March 2003",
        "status": "REC",
        "publisher": "W3C"
    },
    "XPTR-INFOSET-LIAISON": {
        "authors": [
            "Steven J. DeRose"
        ],
        "href": "http://www.w3.org/TR/1999/NOTE-xptr-infoset-liaison-19990224",
        "title": "XPointer-Information Set Liaison Statement Version 1.0",
        "date": "24 February 1999",
        "status": "NOTE",
        "publisher": "W3C"
    },
    "XPTR-POLICY": "Henry Thompson. <a href=\"http://www.w3.org/2005/04/xpointer-policy.html\"><cite>XPointer Scheme Name Registry Policy.</cite></a>. URL: <a href=\"http://www.w3.org/2005/04/xpointer-policy.html\">http://www.w3.org/2005/04/xpointer-policy.html</a>",
    "XPTR-REQ": {
        "authors": [
            "Steven J. DeRose"
        ],
        "href": "http://www.w3.org/TR/1999/NOTE-xptr-req-19990224",
        "title": "XML XPointer Requirements Version 1.0",
        "date": "24 February 1999",
        "status": "NOTE",
        "publisher": "W3C"
    },
    "XPTR-XMLNS": {
        "authors": [
            "Jonathan Marsh"
        ],
        "etAl": true,
        "href": "http://www.w3.org/TR/2003/REC-xptr-xmlns-20030325/",
        "title": "XPointer xmlns() Scheme",
        "date": "25 March 2003",
        "status": "REC",
        "publisher": "W3C"
    },
    "XPTR-XPOINTER-CR2001": {
        "authors": [
            "Ron Daniel Jr",
            "Eve Maler",
            "Steven DeRose"
        ],
        "href": "http://www.w3.org/TR/2001/CR-xptr-20010911/",
        "title": "XPointer xpointer() Scheme",
        "date": "September 2001",
        "status": "CR",
        "publisher": "W3C"
    },
    "XPTR-XPOINTER": {
        "authors": [
            "Ron Daniel Jr",
            "Eve Maler",
            "Steven DeRose"
        ],
        "href": "http://www.w3.org/TR/2002/WD-xptr-xpointer-20021219/",
        "title": "XPointer xpointer() Scheme",
        "date": "19 December 2002",
        "status": "WD",
        "publisher": "W3C"
    },
    "XQUERY": {
        "authors": [
            "Don Chamberlin"
        ],
        "etAl": true,
        "href": "http://www.w3.org/TR/2007/REC-xquery-20070123",
        "title": "XQuery 1.0: An XML Query Language",
        "date": "23 January 2007",
        "status": "REC",
        "publisher": "W3C"
    },
    "XQUERY-11": {
        "authors": [
            "Jonathan Robie",
            "Don Chamberlin"
        ],
        "href": "http://www.w3.org/TR/2008/WD-xquery-11-20081203",
        "title": "XQuery 1.1",
        "date": "3 December 2008",
        "status": "WD",
        "publisher": "W3C"
    },
    "XQUERY-11-REQUIREMENTS": {
        "authors": [
            "Daniel Engovatov",
            "Daniel Engovatov"
        ],
        "href": "http://www.w3.org/TR/2007/WD-xquery-11-requirements-20070323",
        "title": "XML Query (XQuery) 1.1 Requirements",
        "date": "23 March 2007",
        "status": "WD",
        "publisher": "W3C"
    },
    "XQUERY-11-USE-CASES": {
        "authors": [
            "Tim Kraska"
        ],
        "href": "http://www.w3.org/TR/2008/WD-xquery-11-use-cases-20081203",
        "title": "XQuery 1.1 Use Cases",
        "date": "3 December 2008",
        "status": "WD",
        "publisher": "W3C"
    },
    "XQUERY-30": {
        "authors": [
            "Jonathan Robie",
            "Don Chamberlin",
            "Michael Dyck",
            "John Snelson"
        ],
        "href": "http://www.w3.org/TR/2011/WD-xquery-30-20111213/",
        "title": "XQuery 3.0",
        "date": "13 December 2011",
        "status": "WD",
        "publisher": "W3C"
    },
    "XQUERY-30-REQUIREMENTS": {
        "authors": [
            "Daniel Engovatov",
            "Jonathan Robie"
        ],
        "href": "http://www.w3.org/TR/2010/WD-xquery-30-requirements-20100916/",
        "title": "XQuery 3.0 Requirements",
        "date": "16 September 2010",
        "status": "WD",
        "publisher": "W3C"
    },
    "XQUERY-30-USE-CASES": {
        "authors": [
            "Jonathan Robie",
            "Tim Kraska"
        ],
        "href": "http://www.w3.org/TR/2012/WD-xquery-30-use-cases-20120327/",
        "title": "XQuery 3.0 Use Cases",
        "date": "27 March 2012",
        "status": "WD",
        "publisher": "W3C"
    },
    "XQUERY-REQUIREMENTS": {
        "authors": [
            "Massimo Marchiori"
        ],
        "etAl": true,
        "href": "http://www.w3.org/TR/2007/NOTE-xquery-requirements-20070323",
        "title": "XML Query (XQuery) Requirements",
        "date": "23 March 2007",
        "status": "NOTE",
        "publisher": "W3C"
    },
    "XQUERY-SEMANTICS": {
        "authors": [
            "Michael Rys"
        ],
        "etAl": true,
        "href": "http://www.w3.org/TR/2007/REC-xquery-semantics-20070123",
        "title": "XQuery 1.0 and XPath 2.0 Formal Semantics",
        "date": "23 January 2007",
        "status": "REC",
        "publisher": "W3C"
    },
    "XQUERY-SX-10": {
        "authors": [
            "Giorgio Ghelli"
        ],
        "etAl": true,
        "href": "http://www.w3.org/TR/2008/WD-xquery-sx-10-20081203",
        "title": "XQuery Scripting Extension 1.0",
        "date": "3 December 2008",
        "status": "WD",
        "publisher": "W3C"
    },
    "XQUERY-SX-10-REQUIREMENTS": {
        "authors": [
            "Giorgio Ghelli"
        ],
        "etAl": true,
        "href": "http://www.w3.org/TR/2007/WD-xquery-sx-10-requirements-20070323",
        "title": "XQuery Scripting Extension 1.0 Requirements",
        "date": "23 March 2007",
        "status": "WD",
        "publisher": "W3C"
    },
    "XQUERY-SX-10-USE-CASES": {
        "authors": [
            "John Snelson"
        ],
        "href": "http://www.w3.org/TR/2008/WD-xquery-sx-10-use-cases-20081203",
        "title": "XQuery Scripting Extension 1.0 Use Cases",
        "date": "3 December 2008",
        "status": "WD",
        "publisher": "W3C"
    },
    "XQUERY-UPDATE-10": {
        "authors": [
            "Daniela Florescu"
        ],
        "etAl": true,
        "href": "http://www.w3.org/TR/2008/CR-xquery-update-10-20080801",
        "title": "XQuery Update Facility 1.0",
        "date": "1 August 2008",
        "status": "CR",
        "publisher": "W3C"
    },
    "XQUERY-UPDATE-10-REQUIREMENTS": {
        "authors": [
            "Jonathan Robie",
            "Don Chamberlin"
        ],
        "href": "http://www.w3.org/TR/2008/CR-xquery-update-10-requirements-20080314",
        "title": "XQuery Update Facility 1.0 Requirements",
        "date": "14 March 2008",
        "status": "CR",
        "publisher": "W3C"
    },
    "XQUERY-UPDATE-10-USE-CASES": {
        "authors": [
            "Jonathan Robie",
            "Ioana Manolescu"
        ],
        "href": "http://www.w3.org/TR/2008/CR-xquery-update-10-use-cases-20080314",
        "title": "XQuery Update Facility 1.0 Use Cases",
        "date": "14 March 2008",
        "status": "CR",
        "publisher": "W3C"
    },
    "XQUERY-USE-CASES": {
        "authors": [
            "Daniela Florescu"
        ],
        "etAl": true,
        "href": "http://www.w3.org/TR/2007/NOTE-xquery-use-cases-20070323",
        "title": "XML Query Use Cases",
        "date": "23 March 2007",
        "status": "NOTE",
        "publisher": "W3C"
    },
    "XQUERY-XPATH-PARSING": {
        "authors": [
            "Scott Boag"
        ],
        "href": "http://www.w3.org/TR/2005/WD-xquery-xpath-parsing-20050404",
        "title": "Building a Tokenizer for XPath or XQuery",
        "date": "4 April 2005",
        "status": "WD",
        "publisher": "W3C"
    },
    "XQUERYX": {
        "authors": [
            "Subramanian Muralidhar",
            "Jim Melton"
        ],
        "href": "http://www.w3.org/TR/2007/REC-xqueryx-20070123",
        "title": "XML Syntax for XQuery 1.0 (XQueryX)",
        "date": "23 January 2007",
        "status": "REC",
        "publisher": "W3C"
    },
    "XQUERYX-11": {
        "authors": [
            "Jim Melton"
        ],
        "href": "http://www.w3.org/TR/2008/WD-xqueryx-11-20081203",
        "title": "XQueryX 1.1",
        "date": "3 December 2008",
        "status": "WD",
        "publisher": "W3C"
    },
    "XQUPDATEUSECASES": {
        "authors": [
            "Ioana Manolescu",
            "Jonathan Robie"
        ],
        "href": "http://www.w3.org/TR/2006/WD-xqupdateusecases-20060508",
        "title": "XQuery Update Facility Use Cases",
        "date": "8 May 2006",
        "status": "WD",
        "publisher": "W3C"
    },
    "XSL10": {
        "authors": [
            "Jeremy Richman"
        ],
        "etAl": true,
        "href": "http://www.w3.org/TR/2001/REC-xsl-20011015/",
        "title": "Extensible Stylesheet Language (XSL) Version 1.0",
        "date": "15 October 2001",
        "status": "REC",
        "publisher": "W3C"
    },
    "XSL11": {
        "authors": [
            "Anders Berglund"
        ],
        "href": "http://www.w3.org/TR/2006/REC-xsl11-20061205",
        "title": "Extensible Stylesheet Language (XSL) Version 1.1",
        "date": "5 December 2006",
        "status": "REC",
        "publisher": "W3C"
    },
    "XSL11-REQ": {
        "authors": [
            "Paul Grosso"
        ],
        "href": "http://www.w3.org/TR/2003/WD-xsl11-req-20031217",
        "title": "Extensible Stylesheet Language (XSL) Version 1.1 Requirements",
        "date": "17 December 2003",
        "status": "WD",
        "publisher": "W3C"
    },
    "XSLFO20-REQ": {
        "authors": [
            "Klaas Bals"
        ],
        "href": "http://www.w3.org/TR/2008/WD-xslfo20-req-20080326",
        "title": "Extensible Stylesheet Language (XSL) Requirements Version 2.0",
        "date": "26 March 2008",
        "status": "WD",
        "publisher": "W3C"
    },
    "XSLREQ": {
        "authors": [
            "Norman Walsh"
        ],
        "href": "http://www.w3.org/TR/1998/WD-XSLReq-19980511",
        "title": "XSL Requirements Summary",
        "date": "11 May 1998",
        "status": "WD",
        "publisher": "W3C"
    },
    "XSLT": {
        "authors": [
            "James Clark"
        ],
        "href": "http://www.w3.org/TR/1999/REC-xslt-19991116",
        "title": "XSL Transformations (XSLT) Version 1.0",
        "date": "16 November 1999",
        "status": "REC",
        "publisher": "W3C"
    },
    "XSLT-XQUERY-SERIALIZATION": {
        "authors": [
            "Michael Kay"
        ],
        "etAl": true,
        "href": "http://www.w3.org/TR/2007/REC-xslt-xquery-serialization-20070123",
        "title": "XSLT 2.0 and XQuery 1.0 Serialization",
        "date": "23 January 2007",
        "status": "REC",
        "publisher": "W3C"
    },
    "XSLT11": {
        "authors": [
            "James Clark"
        ],
        "href": "http://www.w3.org/TR/2001/WD-xslt11-20010824",
        "title": "XSL Transformations (XSLT) Version 1.1",
        "date": "24 August 2001",
        "status": "WD",
        "publisher": "W3C"
    },
    "XSLT11REQ": {
        "authors": [
            "Steve Muench"
        ],
        "href": "http://www.w3.org/TR/2000/WD-xslt11req-20000825",
        "title": "XSL Transformations Requirements Version 1.1",
        "date": "25 August 2000",
        "status": "WD",
        "publisher": "W3C"
    },
    "XSLT20": {
        "authors": [
            "Michael Kay"
        ],
        "href": "http://www.w3.org/TR/2007/REC-xslt20-20070123",
        "title": "XSL Transformations (XSLT) Version 2.0",
        "date": "23 January 2007",
        "status": "REC",
        "publisher": "W3C"
    },
    "XSLT21": {
        "authors": [
            "Michael Kay"
        ],
        "href": "http://www.w3.org/TR/2010/WD-xslt-21-20100511/",
        "title": "XSL Transformations (XSLT) Version 2.1",
        "date": "11 May 2011",
        "status": "WD",
        "publisher": "W3C"
    },
    "XSLT20REQ": {
        "authors": [
            "Steve Muench",
            "Mark Scardina"
        ],
        "href": "http://www.w3.org/TR/2001/WD-xslt20req-20010214",
        "title": "XSLT Requirements Version 2.0",
        "date": "14 February 2001",
        "status": "WD",
        "publisher": "W3C"
    },
    "YACC": "S. C. Johnson. <cite>YACC - Yet another compiler compiler.</cite> Murray Hill. 1975. Technical Report.",
    "ZEROCONF": {
        "authors": [
            "S. Cheshire",
            "B. Aboba",
            "E. Guttman"
        ],
        "href": "http://files.zeroconf.org/rfc3927.txt",
        "title": "Dynamic Configuration of IPv4 Link-Local Addresses",
        "date": "May 2005",
        "status": "IETF Draft",
        "publisher": "IETF"
    },
    "ZHMARK": "<cite>&#26631;&#28857;&#31526;&#21495;&#29992;&#27861; (Punctuation Mark Usage).</cite> 1995. &#20013;&#21326;&#20154;&#27665;&#20849;&#21644;&#22269;&#22269;&#23478;&#26631;&#20934; "
};<|MERGE_RESOLUTION|>--- conflicted
+++ resolved
@@ -1715,13 +1715,8 @@
             "Arun Ranganathan",
             "Jonas Sicking"
         ],
-<<<<<<< HEAD
-        "href": "http://www.w3.org/TR/2012/WD-FileAPI-20121025/",
-        "title": "File API.",
-=======
         "href": "http://www.w3.org/TR/2012/WD-FileAPI-20121025",
         "title": "File API",
->>>>>>> 6ed9b231
         "date": "25 October 2012",
         "status": "WD",
         "publisher": "W3C"
@@ -5578,17 +5573,10 @@
             "Michael Cooper"
         ],
         "etAl": true,
-<<<<<<< HEAD
-        "href": "http://www.w3.org/TR/2011/CR-wai-aria-20110118/",
-        "title": "Accessible Rich Internet Applications (WAI-ARIA) 1.0.",
-        "date": "18 January 2011",
-        "status": "CR",
-=======
         "href": "http://www.w3.org/TR/2009/WD-wai-aria-20090224",
         "title": "Accessible Rich Internet Applications (WAI-ARIA) 1.0",
         "date": "24 February 2009",
         "status": "WD",
->>>>>>> 6ed9b231
         "publisher": "W3C"
     },
     "WAI-ARIA-IMPLEMENTATION": {
@@ -5607,15 +5595,9 @@
             "Joseph Scheuhammer",
             "Michael Cooper"
         ],
-<<<<<<< HEAD
         "href": "http://www.w3.org/TR/2010/WD-wai-aria-practices-20100916/",
         "title": "WAI-ARIA Best Practices.",
         "date": "16 September 2010",
-=======
-        "href": "http://www.w3.org/TR/2009/WD-wai-aria-practices-20090224",
-        "title": "WAI-ARIA Best Practices",
-        "date": "24 February 2009",
->>>>>>> 6ed9b231
         "status": "WD",
         "publisher": "W3C"
     },
