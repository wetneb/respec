{
  "name": "respec",
  "version": "24.10.2",
  "license": "W3C",
  "description": "A technical specification pre-processor.",
  "engines": {
    "node": ">=8",
    "npm": ">=5"
  },
  "bin": {
    "respec2html": "./tools/respec2html.js"
  },
  "main": "./src/main.js",
  "module": "./src/index.js",
  "repository": {
    "type": "git",
    "url": "git://github.com/w3c/respec.git"
  },
  "contributors": [
    "Marcos Cáceres <marcos@marcosc.com> (https://marcosc.com/)",
    "Kagami Sascha Rosylight <saschaplas@outlook.com>",
    "Sid Vishnoi <sidvishnoi8@gmail.com>",
    "Robin Berjon"
  ],
  "devDependencies": {
<<<<<<< HEAD
    "@babel/cli": "^7.2.3",
    "@babel/core": "^7.4.0",
    "@babel/preset-env": "^7.4.2",
    "babel-eslint": "^10.0.1",
    "babel-plugin-dynamic-import-amd": "github:holyzfy/babel-plugin-dynamic-import-amd",
=======
    "@babel/cli": "^7.4.3",
    "@babel/core": "^7.4.3",
    "@babel/preset-env": "^7.4.3",
    "@types/pluralize": "0.0.29",
>>>>>>> 3cf9db46
    "chai": "^4.2.0",
    "clipboard": "^2.0.4",
    "domReady": "github:requirejs/domReady#d85bdc38a6df868ead52ab3e80715aaf60e68765",
    "eslint": "^5.16.0",
    "eslint-config-prettier": "^4.1.0",
    "eslint-plugin-jasmine": "^2.10.1",
    "eslint-plugin-prettier": "^3.0.1",
    "exports-loader": "^0.7.0",
    "handlebars": "^4.1.1",
    "highlight.js": "^9.15.6",
    "idb": "^4.0.3",
    "jasmine-core": "^3.4.0",
    "jasmine-reporters": "^2.3.2",
    "jquery": "^3.3.1",
    "karma": "^4.0.1",
    "karma-chrome-launcher": "^2.2.0",
    "karma-detect-browsers": "^2.3.3",
    "karma-edge-launcher": "^0.4.2",
    "karma-firefox-launcher": "^1.1.0",
    "karma-jasmine": "^2.0.1",
    "karma-mocha": "^1.3.0",
    "karma-mocha-reporter": "^2.2.5",
    "karma-opera-launcher": "^1.0.0",
    "karma-requirejs": "^1.1.0",
    "karma-safari-launcher": "^1.0.0",
    "karma-safaritechpreview-launcher": "2.0.2",
    "karma-verbose-summary-reporter": "0.0.1",
    "mocha": "^6.1.2",
    "moment": "^2.24.0",
    "pluralize": "^7.0.0",
    "prettier": "^1.16.4",
    "raw-loader": "^2.0.0",
    "requirejs": "^2.3.6",
    "serve": "^11.0.0",
    "text": "github:requirejs/text#d04de4ffd7bf5ba6cb80cdca2d40d4f6f52a1b1f",
    "typescript": "^3.4.2",
    "webidl2": "^18.0.1",
    "webpack": "^4.29.6",
    "webpack-cli": "^3.3.0"
  },
  "scripts": {
    "babel:build": "babel src -d js --source-maps -q",
    "babel:watch": "babel src -d js --watch --source-maps",
    "build:respec-w3c-common": "node ./tools/builder.js --profile=w3c-common",
    "build:components": "npm run copydeps && npm run babel:build",
    "build": "snyk protect && npm run build:components",
    "copydeps": "node ./tools/copydeps.js",
    "karma": "karma start --single-run",
    "lint": "tsc -p src/jsconfig.json && eslint .",
    "release": "node ./tools/release.js",
    "server": "npm start",
    "snyk": "snyk",
    "snyk-protect": "snyk protect",
    "start": "npm run build:components && serve",
    "test:build": "mocha ./tests/test-build.js",
    "test:headless": "node ./tests/headless.js",
    "test:karma": "npm run karma",
    "prepare": "npm run build:components"
  },
  "dependencies": {
    "colors": "^1.3.3",
    "command-line-args": "^5.1.1",
    "command-line-usage": "^5.0.5",
    "epipebomb": "^1.0.0",
    "esm": "^3.2.20",
    "fs-extra": "^7.0.1",
    "hyperhtml": "^2.25.4",
    "jsdom": "^14.0.0",
    "loading-indicator": "^2.0.0",
    "marked": "^0.6.2",
    "prompt": "^1.0.0",
<<<<<<< HEAD
    "puppeteer": "^1.13.0",
    "snyk": "^1.143.1",
    "viperhtml": "^2.17.0"
=======
    "puppeteer": "^1.14.0",
    "snyk": "^1.148.0"
>>>>>>> 3cf9db46
  },
  "prettier": {
    "trailingComma": "es5"
  },
  "snyk": true
}<|MERGE_RESOLUTION|>--- conflicted
+++ resolved
@@ -23,18 +23,12 @@
     "Robin Berjon"
   ],
   "devDependencies": {
-<<<<<<< HEAD
     "@babel/cli": "^7.2.3",
     "@babel/core": "^7.4.0",
     "@babel/preset-env": "^7.4.2",
+    "@types/pluralize": "0.0.29",
     "babel-eslint": "^10.0.1",
     "babel-plugin-dynamic-import-amd": "github:holyzfy/babel-plugin-dynamic-import-amd",
-=======
-    "@babel/cli": "^7.4.3",
-    "@babel/core": "^7.4.3",
-    "@babel/preset-env": "^7.4.3",
-    "@types/pluralize": "0.0.29",
->>>>>>> 3cf9db46
     "chai": "^4.2.0",
     "clipboard": "^2.0.4",
     "domReady": "github:requirejs/domReady#d85bdc38a6df868ead52ab3e80715aaf60e68765",
@@ -106,14 +100,9 @@
     "loading-indicator": "^2.0.0",
     "marked": "^0.6.2",
     "prompt": "^1.0.0",
-<<<<<<< HEAD
-    "puppeteer": "^1.13.0",
-    "snyk": "^1.143.1",
+    "puppeteer": "^1.14.0",
+    "snyk": "^1.148.0",
     "viperhtml": "^2.17.0"
-=======
-    "puppeteer": "^1.14.0",
-    "snyk": "^1.148.0"
->>>>>>> 3cf9db46
   },
   "prettier": {
     "trailingComma": "es5"
