// @ts-check
// Module w3c/seo
// Manages SEO information for documents
// e.g. set the canonical URL for the document if configured
import { pub } from "../core/pubsubhub.js";
export const name = "w3c/seo";

/**
 * @param {import("../respec-document.js").RespecDocument} respecDoc
 */
export default function({ document, configuration: conf, biblio }) {
  // Don't include a canonical URL for documents
  // that haven't been published.
  if (!conf.canonicalURI) {
    switch (conf.specStatus) {
      case "CG-DRAFT":
      case "BG-DRAFT":
      case "unofficial":
        return;
    }
  }
  const trLatestUri = conf.shortName
    ? `https://www.w3.org/TR/${conf.shortName}/`
    : null;
  switch (conf.canonicalURI) {
    case "edDraft":
      if (conf.edDraftURI) {
        conf.canonicalURI = new URL(
          conf.edDraftURI,
          document.location.href
        ).href;
      } else {
        pub(
          "warn",
          "Canonical URI set to edDraft, " +
            "but no edDraftURI is set in configuration"
        );
        conf.canonicalURI = null;
      }
      break;
    case "TR":
      if (trLatestUri) {
        conf.canonicalURI = trLatestUri;
      } else {
        pub(
          "warn",
          "Canonical URI set to TR, but " +
            "no shortName is set in configuration"
        );
        conf.canonicalURI = null;
      }
      break;
    default:
      if (conf.canonicalURI) {
        try {
          conf.canonicalURI = new URL(
            conf.canonicalURI,
            document.location.href
          ).href;
        } catch (err) {
          pub("warn", `CanonicalURI is an invalid URL: ${err.message}`);
          conf.canonicalURI = null;
        }
      } else if (trLatestUri) {
        conf.canonicalURI = trLatestUri;
      }
  }
  if (conf.canonicalURI) {
    const linkElem = document.createElement("link");
    linkElem.setAttribute("rel", "canonical");
    linkElem.setAttribute("href", conf.canonicalURI);
    document.head.appendChild(linkElem);
  }
  if (conf.doJsonLd) {
    addJSONLDInfo(conf, document, biblio);
  }
}

async function addJSONLDInfo(conf, doc, biblio) {
  await doc.respecIsReady;
  // Content for JSON
  const type = ["TechArticle"];
  if (conf.rdfStatus) type.push(conf.rdfStatus);

  const jsonld = {
    "@context": [
      "http://schema.org",
      {
        "@vocab": "http://schema.org/",
        "@language": doc.documentElement.lang || "en",
        w3p: "http://www.w3.org/2001/02pd/rec54#",
        foaf: "http://xmlns.com/foaf/0.1/",
        datePublished: { "@type": "http://www.w3.org/2001/XMLSchema#date" },
        inLanguage: { "@language": null },
        isBasedOn: { "@type": "@id" },
        license: { "@type": "@id" },
      },
    ],
    id: conf.canonicalURI || conf.thisVersion,
    type,
    name: conf.title,
    inLanguage: doc.documentElement.lang || "en",
    license: conf.licenseInfo.url,
    datePublished: conf.dashDate,
<<<<<<< HEAD
    /**
     * @type {{ name: string, url: string }[]}
     */
=======
    /** @type {{ name: string, url?: string } | { name: string, url?: string }[]} */
>>>>>>> bc5abb63
    copyrightHolder: {
      name: "World Wide Web Consortium",
      url: "https://www.w3.org/",
    },
    discussionUrl: conf.issueBase,
    alternativeHeadline: conf.subtitle,
    isBasedOn: conf.prevVersion,
  };

  // add any additional copyright holders
  if (conf.additionalCopyrightHolders) {
    const addl = Array.isArray(conf.additionalCopyrightHolders)
      ? conf.additionalCopyrightHolders
      : [conf.additionalCopyrightHolders];
    jsonld.copyrightHolder = [
      jsonld.copyrightHolder,
      ...addl.map(h => ({ name: h })),
    ];
  }

  // description from meta description
  const description = doc.head.querySelector("meta[name=description]");
  if (description) {
    jsonld.description = description.content;
  }

  // Editors
  if (conf.editors) {
    jsonld.editor = conf.editors.map(addPerson);
  }
  if (conf.authors) {
    jsonld.contributor = conf.authors.map(addPerson);
  }

  // normative and informative references
  jsonld.citation = [...conf.normativeReferences, ...conf.informativeReferences]
    .map(ref => biblio.map[ref])
    .filter(ref => typeof ref === "object")
    .map(addRef);

  const script = doc.createElement("script");
  script.type = "application/ld+json";
  script.textContent = JSON.stringify(jsonld, null, 2);
  doc.head.appendChild(script);
}

/**
 * Turn editors and authors into a list of JSON-LD relationships
 */
function addPerson({ name, url, mailto, company, companyURL }) {
  const ed = {
    type: "Person",
    name,
    url,
    "foaf:mbox": mailto,
  };
  if (company || companyURL) {
    ed.worksFor = {
      name: company,
      url: companyURL,
    };
  }
  return ed;
}

/**
 * Create a reference URL from the ref
 */
function addRef(ref) {
  const { href: id, title: name, href: url } = ref;
  return {
    id,
    type: "TechArticle",
    name,
    url,
  };
}<|MERGE_RESOLUTION|>--- conflicted
+++ resolved
@@ -102,13 +102,7 @@
     inLanguage: doc.documentElement.lang || "en",
     license: conf.licenseInfo.url,
     datePublished: conf.dashDate,
-<<<<<<< HEAD
-    /**
-     * @type {{ name: string, url: string }[]}
-     */
-=======
     /** @type {{ name: string, url?: string } | { name: string, url?: string }[]} */
->>>>>>> bc5abb63
     copyrightHolder: {
       name: "World Wide Web Consortium",
       url: "https://www.w3.org/",
