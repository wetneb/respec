--- conflicted
+++ resolved
@@ -1,10 +1,6 @@
-<<<<<<< HEAD
+// @ts-check
 import html from "../../../js/html-template.js";
-=======
-// @ts-check
-import html from "hyperhtml";
 import { norm } from "../../core/utils.js";
->>>>>>> 542790a5
 import { pub } from "../../core/pubsubhub.js";
 import showLink from "./show-link.js";
 import showLogo from "./show-logo.js";
