<<<<<<< HEAD
import html from "../../../js/html-template";
=======
// @ts-check
import html from "hyperhtml";
>>>>>>> 3cf9db46

export default (conf, opts) => {
  return html`
    <h2>${conf.l10n.sotd}</h2>
    ${conf.isPreview
      ? html`
          <details class="annoying-warning" open="">
            <summary
              >This is a
              preview${conf.prUrl && conf.prNumber
                ? html`
                    of pull request
                    <a href="${conf.prUrl}">#${conf.prNumber}</a>
                  `
                : ""}</summary
            >
            <p>
              Do not attempt to implement this version of the specification. Do
              not reference this version as authoritative in any way.
              ${conf.edDraftURI
                ? html`
                    Instead, see
                    <a href="${conf.edDraftURI}">${conf.edDraftURI}</a> for the
                    Editor's draft.
                  `
                : ""}
            </p>
          </details>
        `
      : ""}
    <p>
      This specification was published by the
      <a href="${conf.wgURI}">${conf.wg}</a>. It is not a W3C Standard nor is it
      on the W3C Standards Track.
      ${conf.isCGFinal
        ? html`
            Please note that under the
            <a href="https://www.w3.org/community/about/agreements/final/"
              >W3C Community Final Specification Agreement (FSA)</a
            >
            other conditions apply.
          `
        : html`
            Please note that under the
            <a href="https://www.w3.org/community/about/agreements/cla/"
              >W3C Community Contributor License Agreement (CLA)</a
            >
            there is a limited opt-out and other conditions apply.
          `}
      Learn more about
      <a href="https://www.w3.org/community/"
        >W3C Community and Business Groups</a
      >.
    </p>
    ${!conf.sotdAfterWGinfo ? opts.additionalContent : ""}
    ${conf.wgPublicList
      ? html`
          <p>
            If you wish to make comments regarding this document, please send
            them to
            <a href="${opts.mailToWGPublicListWithSubject}"
              >${conf.wgPublicList}@w3.org</a
            >
            (<a href="${opts.mailToWGPublicListSubscription}">subscribe</a>,
            <a
              href="${`https://lists.w3.org/Archives/Public/${
                conf.wgPublicList
              }/`}"
              >archives</a
            >)${conf.subjectPrefix
              ? html`
                  with <code>${conf.subjectPrefix}</code> at the start of your
                  email's subject
                `
              : ""}.
          </p>
        `
      : ""}
    ${conf.sotdAfterWGinfo ? opts.additionalContent : ""}
    ${opts.additionalSections}
  `;
};<|MERGE_RESOLUTION|>--- conflicted
+++ resolved
@@ -1,9 +1,5 @@
-<<<<<<< HEAD
-import html from "../../../js/html-template";
-=======
 // @ts-check
-import html from "hyperhtml";
->>>>>>> 3cf9db46
+import html from "../../../js/html-template.js";
 
 export default (conf, opts) => {
   return html`
