// @ts-check
// Module w3c/abstract
// Handle the abstract section properly.
<<<<<<< HEAD
import { l10n } from "../core/l10n";
import { pub } from "../core/pubsubhub";
=======
import { l10n, lang } from "../core/l10n.js";
import { pub } from "../core/pubsubhub.js";
>>>>>>> 3cf9db46
export const name = "w3c/abstract";

/**
 * @param {import("../respec-document").RespecDocument} respecDoc
 */
export default function({ document, lang }) {
  const abs = document.getElementById("abstract");
  if (!abs) {
    pub("error", `Document must have one element with \`id="abstract"`);
    return;
  }
  abs.classList.add("introductory");
  let abstractHeading = document.querySelector("#abstract>h2");
  if (abstractHeading) {
    return;
  }
  abstractHeading = document.createElement("h2");
  abstractHeading.textContent = l10n[lang].abstract;
  abs.prepend(abstractHeading);
}<|MERGE_RESOLUTION|>--- conflicted
+++ resolved
@@ -1,13 +1,8 @@
 // @ts-check
 // Module w3c/abstract
 // Handle the abstract section properly.
-<<<<<<< HEAD
-import { l10n } from "../core/l10n";
-import { pub } from "../core/pubsubhub";
-=======
-import { l10n, lang } from "../core/l10n.js";
+import { l10n } from "../core/l10n.js";
 import { pub } from "../core/pubsubhub.js";
->>>>>>> 3cf9db46
 export const name = "w3c/abstract";
 
 /**
