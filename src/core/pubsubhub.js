<<<<<<< HEAD
// @ts-check
import { expose } from "./expose-modules";
=======
import { expose } from "./expose-modules.js";
>>>>>>> 3cf9db46

/**
 * Module core/pubsubhub
 *
 * Returns a singleton that can be used for message broadcasting
 * and message receiving. Replaces legacy "msg" code in ReSpec.
 */
export const name = "core/pubsubhub";

export class PubSubHub {
  constructor() {
    this.subscriptions = new Map();
    this.sub("error", console.error);
    this.sub("warn", console.warn);
  }

  /**
   * @param {string} topic
   * @param  {...any} data
   */
  pub(topic, ...data) {
    if (!this.subscriptions.has(topic)) {
      return; // Nothing to do...
    }
    if (typeof document === "undefined" && topic === "error") {
      throw new Error(data[0]);
    }
    Array.from(this.subscriptions.get(topic)).forEach(cb => {
      try {
        cb(...data);
      } catch (err) {
        this.pub(
          "error",
          `Error when calling function ${cb.name}. See developer console.`
        );
        console.error(err);
      }
    });
    if (typeof window === "undefined" || window.parent === window.self) {
      return;
    }
    // If this is an iframe, postMessage parent (used in testing).
    const args = data
      // to structured clonable
      .map(arg => String(JSON.stringify(arg.stack || arg)));
    window.parent.postMessage({ topic, args }, window.parent.location.origin);
  }

  /**
   * Subscribes to a message type.
   *
   * @param  {string} topic      The topic to subscribe to (e.g., "start-all")
   * @param  {Function} cb       Callback function
   * @param  {object} opts
   * @param  {Boolean} [opts.once] Add prop "once" for single notification.
   * @return {Object}            An object that should be considered opaque,
   *                             used for unsubscribing from messages.
   */
  sub(topic, cb, opts = { once: false }) {
    if (opts.once) {
      /**
       * @param {...any} args
       */
      const wrapper = (...args) => {
        this.unsub({ topic, cb: wrapper });
        cb(...args);
      };
      return this.sub(topic, wrapper);
    }
    if (this.subscriptions.has(topic)) {
      this.subscriptions.get(topic).add(cb);
    } else {
      this.subscriptions.set(topic, new Set([cb]));
    }
    return { topic, cb };
  }
  /**
   * Unsubscribe from messages.
   *
   * @param {Object} opaque The object that was returned from calling sub()
   */
  unsub({ topic, cb }) {
    // opaque is whatever is returned by sub()
    const callbacks = this.subscriptions.get(topic);
    if (!callbacks || !callbacks.has(cb)) {
      console.warn("Already unsubscribed:", topic, cb);
      return false;
    }
    return callbacks.delete(cb);
  }
}

const hub = new PubSubHub();

export const pub = hub.pub.bind(hub);
export const sub = hub.sub.bind(hub);
export const unsub = hub.unsub.bind(hub);

expose(name, { sub });<|MERGE_RESOLUTION|>--- conflicted
+++ resolved
@@ -1,9 +1,5 @@
-<<<<<<< HEAD
 // @ts-check
-import { expose } from "./expose-modules";
-=======
 import { expose } from "./expose-modules.js";
->>>>>>> 3cf9db46
 
 /**
  * Module core/pubsubhub
