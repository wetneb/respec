// @ts-check
// Module core/issues-notes
// Manages issues and notes, including marking them up, numbering, inserting the title,
// and injecting the style sheet.
// These are elements with classes "issue" or "note".
// When an issue or note is found, it is reported using the "issue" or "note" event. This can
// be used by a containing shell to extract all of these.
// Issues are automatically numbered by default, but you can assign them specific numbers (or,
// despite the name, any arbitrary identifier) using the data-number attribute. Note that as
// soon as you use one data-number on any issue all the other issues stop being automatically
// numbered to avoid involuntary clashes.
// If the configuration has issueBase set to a non-empty string, and issues are
// manually numbered, a link to the issue is created using issueBase and the issue number
import { addId, joinAnd, parents } from "./utils.js";
<<<<<<< HEAD
import hyperHTML from "../../js/html-template.js";
=======
import { lang as defaultLang } from "../core/l10n.js";
import { fetchAsset } from "./text-loader.js";
import { hyperHTML } from "./import-maps.js";
>>>>>>> 24a54cad
import { pub } from "./pubsubhub.js";

export const name = "core/issues-notes";

const localizationStrings = {
  en: {
    issue_summary: "Issue Summary",
    no_issues_in_spec: "There are no issues listed in this specification.",
  },
  nl: {
    issue_summary: "Lijst met issues",
    no_issues_in_spec: "Er zijn geen problemen vermeld in deze specificatie.",
  },
  es: {
    issue_summary: "Resumen de la cuestión",
    no_issues_in_spec: "No hay problemas enumerados en esta especificación.",
  },
};

<<<<<<< HEAD
=======
const cssPromise = loadStyle();

>>>>>>> 24a54cad
async function loadStyle() {
  try {
    return (await import("text!../../assets/issues-notes.css")).default;
  } catch {
<<<<<<< HEAD
    const loader = await import("./asset-loader.js");
    return loader.loadAssetOnNode("issues-notes.css");
  }
}
=======
    return fetchAsset("issues-notes.css");
  }
}

const lang = defaultLang in localizationStrings ? defaultLang : "en";

const l10n = localizationStrings[lang];
>>>>>>> 24a54cad

/**
 * @typedef {object} Report
 * @property {string} type
 * @property {boolean} inline
 * @property {number} number
 * @property {string} title

 * @typedef {object} GitHubLabel
 * @property {string} color
 * @property {string} name
 *
 * @typedef {object} GitHubIssue
 * @property {string} title
 * @property {string} state
 * @property {string} bodyHTML
 * @property {GitHubLabel[]} labels
 *
 * @param {Document} document
 * @param {NodeListOf<HTMLElement>} ins
 * @param {Map<string, GitHubIssue>} ghIssues
 * @param {*} conf
 * @param {*} l10n
 */
function handleIssues(document, ins, ghIssues, conf, l10n) {
  const hasDataNum = !!document.querySelector(".issue[data-number]");
  let issueNum = 0;
  const issueList = document.createElement("ul");
  ins.forEach(inno => {
    const { type, displayType, isFeatureAtRisk } = getIssueType(inno, conf);
    const isIssue = type === "issue";
    const isInline = inno.localName === "span";
    const { number: dataNum } = inno.dataset;
    /** @type {Partial<Report>} */
    const report = {
      type,
      inline: isInline,
      title: inno.title,
    };
    if (isIssue && !isInline && !hasDataNum) {
      issueNum++;
      report.number = issueNum;
    } else if (dataNum) {
      report.number = Number(dataNum);
    }
    // wrap
    if (!isInline) {
      const cssClass = isFeatureAtRisk ? `${type} atrisk` : type;
      const ariaRole = type === "note" ? "note" : null;
      /** @type {HTMLDivElement} */
      const div = hyperHTML`<div class="${cssClass}" role="${ariaRole}"></div>`;
      const title = document.createElement("span");
      /** @type {HTMLDivElement} */
      const titleParent = hyperHTML`
        <div role='heading' class='${`${type}-title marker`}'>${title}</div>`;
      addId(titleParent, "h", type);
      let text = displayType;
      if (inno.id) {
        div.id = inno.id;
        inno.removeAttribute("id");
      } else {
        addId(
          div,
          "issue-container",
          report.number ? `number-${report.number}` : ""
        );
      }
      /** @type {GitHubIssue} */
      let ghIssue;
      if (isIssue) {
        if (!hasDataNum) {
          text += ` ${issueNum}`;
        } else if (dataNum) {
          text += ` ${dataNum}`;
          const link = linkToIssueTracker(dataNum, conf, { isFeatureAtRisk });
          if (link) {
            title.before(link);
            link.append(title);
          }
          title.classList.add("issue-number");
          ghIssue = ghIssues.get(dataNum);
          if (!ghIssue) {
            pub("warning", `Failed to fetch issue number ${dataNum}`);
          }
          if (ghIssue && !report.title) {
            report.title = ghIssue.title;
          }
        }
        if (report.number !== undefined) {
          // Add entry to #issue-summary.
          issueList.append(
            createIssueSummaryEntry(conf.l10n.issue, report, div.id)
          );
        }
      }
      title.textContent = text;
      if (report.title) {
        inno.removeAttribute("title");
        const { repoURL = "" } = conf.github || {};
        const labels = ghIssue ? ghIssue.labels : [];
        if (ghIssue && ghIssue.state === "CLOSED") {
          div.classList.add("closed");
        }
        titleParent.append(createLabelsGroup(labels, report.title, repoURL));
      }
      /** @type {HTMLElement | DocumentFragment} */
      let body = inno;
      inno.replaceWith(div);
      body.classList.remove(type);
      body.removeAttribute("data-number");
      if (ghIssue && !body.innerHTML.trim()) {
        body = document
          .createRange()
          .createContextualFragment(ghIssue.bodyHTML);
      }
      div.append(titleParent, body);
      const level = parents(titleParent, "section").length + 2;
      titleParent.setAttribute("aria-level", String(level));
    }
    pub(report.type, report);
  });
  makeIssueSectionSummary(document, issueList, l10n);
}

/**
 * @typedef {object} IssueType
 * @property {string} type
 * @property {string} displayType
 * @property {boolean} isFeatureAtRisk
 *
 * @param {HTMLElement} inno
 * @return {IssueType}
 */
function getIssueType(inno, conf) {
  const isIssue = inno.classList.contains("issue");
  const isWarning = inno.classList.contains("warning");
  const isEdNote = inno.classList.contains("ednote");
  const isFeatureAtRisk = inno.classList.contains("atrisk");
  const type = isIssue
    ? "issue"
    : isWarning
    ? "warning"
    : isEdNote
    ? "ednote"
    : "note";
  const displayType = isIssue
    ? isFeatureAtRisk
      ? conf.l10n.feature_at_risk
      : conf.l10n.issue
    : isWarning
    ? conf.l10n.warning
    : isEdNote
    ? conf.l10n.editors_note
    : conf.l10n.note;
  return { type, displayType, isFeatureAtRisk };
}

/**
 * @param {string} dataNum
 * @param {*} conf
 * @return {HTMLAnchorElement}
 */
function linkToIssueTracker(dataNum, conf, { isFeatureAtRisk = false } = {}) {
  // Set issueBase to cause issue to be linked to the external issue tracker
  if (!isFeatureAtRisk && conf.issueBase) {
    return hyperHTML`<a href='${conf.issueBase + dataNum}'/>`;
  } else if (isFeatureAtRisk && conf.atRiskBase) {
    return hyperHTML`<a href='${conf.atRiskBase + dataNum}'/>`;
  }
}

/**
 * @param {string} l10nIssue
 * @param {Partial<Report>} report
 */
function createIssueSummaryEntry(l10nIssue, report, id) {
  const issueNumberText = `${l10nIssue} ${report.number}`;
  const title = report.title
    ? hyperHTML`<span style="text-transform: none">: ${report.title}</span>`
    : "";
  return hyperHTML`
    <li><a href="${`#${id}`}">${issueNumberText}</a>${title}</li>
  `;
}

/**
 * @param {Document} document
 * @param {HTMLUListElement} issueList
 * @param {*} l10n
 */
function makeIssueSectionSummary(document, issueList, l10n) {
  const issueSummaryElement = document.getElementById("issue-summary");
  if (!issueSummaryElement) return;
  const heading = issueSummaryElement.querySelector("h2, h3, h4, h5, h6");

  issueList.hasChildNodes()
    ? issueSummaryElement.append(issueList)
    : issueSummaryElement.append(hyperHTML`<p>${l10n.no_issues_in_spec}</p>`);
  if (
    !heading ||
    (heading && heading !== issueSummaryElement.firstElementChild)
  ) {
    issueSummaryElement.insertAdjacentHTML(
      "afterbegin",
      `<h2>${l10n.issue_summary}</h2>`
    );
  }
}

function isLight(rgb) {
  const red = (rgb >> 16) & 0xff;
  const green = (rgb >> 8) & 0xff;
  const blue = (rgb >> 0) & 0xff;
  const illumination = 0.2126 * red + 0.7152 * green + 0.0722 * blue;
  return illumination > 140;
}

/**
 * @param {GitHubLabel[]} labels
 * @param {string} title
 * @param {string} repoURL
 */
function createLabelsGroup(labels, title, repoURL) {
  const labelsGroup = labels.map(label => createLabel(label, repoURL));
  const labelNames = labels.map(label => label.name);
  const joinedNames = joinAnd(labelNames);
  if (labelsGroup.length) {
    labelsGroup.unshift(labelsGroup[0].ownerDocument.createTextNode(" "));
  }
  if (labelNames.length) {
    const ariaLabel = `This issue is labelled as ${joinedNames}.`;
    return hyperHTML`<span
      class="issue-label"
      aria-label="${ariaLabel}">: ${title}${labelsGroup}</span>`;
  }
  return hyperHTML`<span class="issue-label">: ${title}${labelsGroup}</span>`;
}

/**
 * @param {GitHubLabel} label
 * @param {string} repoURL
 */
function createLabel(label, repoURL) {
  const { color, name } = label;
  const issuesURL = new URL("./issues/", repoURL);
  issuesURL.searchParams.set("q", `is:issue is:open label:"${label.name}"`);
  const rgb = parseInt(color, 16);
  const textColorClass = isNaN(rgb) || isLight(rgb) ? "light" : "dark";
  const cssClasses = `respec-gh-label respec-label-${textColorClass}`;
  const style = `background-color: #${color}`;
  return hyperHTML`<a
    class="${cssClasses}"
    style="${style}"
    href="${issuesURL.href}">${name}</a>`;
}

/**
 * @param {string} githubAPI
 * @returns {Promise<Map<string, GitHubIssue>>}
 */
async function fetchAndStoreGithubIssues(githubAPI) {
  if (!githubAPI) {
    return new Map();
  }

  /** @type {NodeListOf<HTMLElement>} */
  const specIssues = document.querySelectorAll(".issue[data-number]");
  const issueNumbers = [...specIssues]
    .map(elem => Number.parseInt(elem.dataset.number, 10))
    .filter(issueNumber => issueNumber);

  if (!issueNumbers.length) {
    return new Map();
  }

  const url = new URL("issues", githubAPI);
  url.searchParams.set("issues", issueNumbers.join(","));

  const response = await fetch(url.href);
  if (!response.ok) {
    const msg = `Error fetching issues from GitHub. (HTTP Status ${response.status}).`;
    pub("error", msg);
    return new Map();
  }

  /** @type {{ [issueNumber: string]: GitHubIssue }} */
  const issues = await response.json();
  return new Map(Object.entries(issues));
}

/**
 * @param {import("../respec-document").RespecDocument} respecDoc
 */
export default async function({ document, configuration: conf, lang }) {
  const query = ".issue, .note, .warning, .ednote";
  /** @type {NodeListOf<HTMLElement>} */
  const issuesAndNotes = document.querySelectorAll(query);
  if (!issuesAndNotes.length) {
    return; // nothing to do.
  }
  const l10n = localizationStrings[lang] || localizationStrings.en;
  const ghIssues = await fetchAndStoreGithubIssues(conf.githubAPI);
  const css = await cssPromise;
  const { head: headElem } = document;
  const css = await loadStyle();
  headElem.insertBefore(
    hyperHTML`<style>${[css]}</style>`,
    headElem.querySelector("link")
  );
  handleIssues(document, issuesAndNotes, ghIssues, conf, l10n);
  const ednotes = document.querySelectorAll(".ednote");
  ednotes.forEach(ednote => {
    ednote.classList.remove("ednote");
    ednote.classList.add("note");
  });
}<|MERGE_RESOLUTION|>--- conflicted
+++ resolved
@@ -12,13 +12,8 @@
 // If the configuration has issueBase set to a non-empty string, and issues are
 // manually numbered, a link to the issue is created using issueBase and the issue number
 import { addId, joinAnd, parents } from "./utils.js";
-<<<<<<< HEAD
+import { fetchAsset } from "./text-loader.js";
 import hyperHTML from "../../js/html-template.js";
-=======
-import { lang as defaultLang } from "../core/l10n.js";
-import { fetchAsset } from "./text-loader.js";
-import { hyperHTML } from "./import-maps.js";
->>>>>>> 24a54cad
 import { pub } from "./pubsubhub.js";
 
 export const name = "core/issues-notes";
@@ -38,29 +33,15 @@
   },
 };
 
-<<<<<<< HEAD
-=======
 const cssPromise = loadStyle();
 
->>>>>>> 24a54cad
 async function loadStyle() {
   try {
     return (await import("text!../../assets/issues-notes.css")).default;
   } catch {
-<<<<<<< HEAD
-    const loader = await import("./asset-loader.js");
-    return loader.loadAssetOnNode("issues-notes.css");
-  }
-}
-=======
     return fetchAsset("issues-notes.css");
   }
 }
-
-const lang = defaultLang in localizationStrings ? defaultLang : "en";
-
-const l10n = localizationStrings[lang];
->>>>>>> 24a54cad
 
 /**
  * @typedef {object} Report
@@ -365,7 +346,6 @@
   const ghIssues = await fetchAndStoreGithubIssues(conf.githubAPI);
   const css = await cssPromise;
   const { head: headElem } = document;
-  const css = await loadStyle();
   headElem.insertBefore(
     hyperHTML`<style>${[css]}</style>`,
     headElem.querySelector("link")
