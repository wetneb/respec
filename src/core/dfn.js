--- conflicted
+++ resolved
@@ -2,30 +2,15 @@
 // Module core/dfn
 // - Finds all <dfn> elements and populates conf.definitionMap to identify them.
 
-<<<<<<< HEAD
-import { getDfnTitles } from "./utils.js";
-=======
 import { getDfnTitles, norm } from "./utils.js";
-import { registerDefinition } from "./dfn-map.js";
->>>>>>> dab9af3d
 
 export const name = "core/dfn";
 
 /** @param {import("../respec-document").RespecDocument} respecDoc */
 export default function({ document, definitionMap }) {
   document.querySelectorAll("dfn").forEach(dfn => {
-<<<<<<< HEAD
-    /** @type {HTMLElement} */
-    const closestDfn = dfn.closest("[data-dfn-for]");
-    if (closestDfn && closestDfn !== dfn && !dfn.dataset.dfnFor) {
-      dfn.dataset.dfnFor = closestDfn.dataset.dfnFor;
-    }
-    // TODO: we should probably use weakmaps and weaksets here to avoid leaks.
-    const titles = getDfnTitles(dfn, { isDefinition: true });
+    const titles = getDfnTitles(dfn);
     definitionMap.registerDefinition(dfn, titles);
-=======
-    const titles = getDfnTitles(dfn);
-    registerDefinition(dfn, titles);
 
     // Default to `dfn` as the type... other modules may override
     if (!dfn.dataset.dfnType) dfn.dataset.dfnType = "dfn";
@@ -35,6 +20,5 @@
       return;
     }
     dfn.dataset.lt = titles.join("|");
->>>>>>> dab9af3d
   });
 }