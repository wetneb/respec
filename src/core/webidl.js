// Module core/webidl
//  Highlights and links WebIDL marked up inside <pre class="idl">.

// TODO:
//  - It could be useful to report parsed IDL items as events
//  - don't use generated content in the CSS!
import * as webidl2 from "webidl2";
<<<<<<< HEAD
import { flatten, showInlineWarning } from "./utils.js";
import hyperHTML from "../../js/html-template.js";
import { pub } from "./pubsubhub.js";
=======
import { flatten, showInlineError, showInlineWarning } from "./utils.js";
import css from "text!../../assets/webidl.css";
import { findDfn } from "./dfn-finder.js";
import hyperHTML from "hyperhtml";
import { registerDefinition } from "./dfn-map.js";
>>>>>>> c6bf864c

export const name = "core/webidl";

const operationNames = {};
const idlPartials = {};

async function loadStyle() {
  try {
    return (await import("text!../../assets/webidl.css")).default;
  } catch {
    const loader = await import("./asset-loader.js");
    return loader.loadAssetOnNode("webidl.css");
  }
}

// Takes the result of WebIDL2.parse(), an array of definitions.
function makeMarkup(parse, document, definitionMap) {
  const templates = {
    wrap(items) {
      return items
        .reduce(flatten, [])
        .filter(x => x !== "")
        .map(x => (typeof x === "string" ? document.createTextNode(x) : x));
    },
    trivia(t) {
      if (!t.trim()) {
        return t;
      }
      return hyperHTML`<span class='idlSectionComment'>${t}</span>`;
    },
    generic(keyword) {
      // Shepherd classifies "interfaces" as starting with capital letters,
      // like Promise, FrozenArray, etc.
      return /^[A-Z]/.test(keyword)
        ? hyperHTML`<a data-xref-type="interface" data-cite="WebIDL">${keyword}</a>`
        : // Other keywords like sequence, maplike, etc...
          hyperHTML`<a data-xref-type="dfn" data-cite="WebIDL">${keyword}</a>`;
    },
    reference(wrapped, unescaped, context) {
      let type = "_IDL_";
      let cite = null;
      let lt;
      switch (unescaped) {
        case "Window":
          type = "interface";
          cite = "HTML";
          break;
        case "object":
          type = "interface";
          cite = "WebIDL";
          break;
        default: {
          const isWorkerType = unescaped.includes("Worker");
          if (
            isWorkerType &&
            context.type === "extended-attribute" &&
            context.name === "Exposed"
          ) {
            lt = `${unescaped}GlobalScope`;
            type = "interface";
            cite = ["Worker", "DedicatedWorker", "SharedWorker"].includes(
              unescaped
            )
              ? "HTML"
              : null;
          }
        }
      }
<<<<<<< HEAD
      return hyperHTML`<a
        data-xref-type="${type}" data-cite="${cite}" data-lt="${lt}">${wrapped}</a>`;
    },
    name(escaped, { data, parent }) {
      if (data.idlType && data.idlType.type === "argument-type") {
        return hyperHTML`<span class="idlParamName">${escaped}</span>`;
      }
      const idlAnchor = createIdlAnchor(escaped, data, parent, definitionMap);
      const className = parent ? "idlName" : "idlID";
      if (data.type === "enum-value") {
        return idlAnchor;
      }
      return hyperHTML`<span class="${className}">${idlAnchor}</span>`;
    },
    type(contents) {
      return hyperHTML`<span class="idlType">${contents}</span>`;
    },
    inheritance(contents) {
      return hyperHTML`<span class="idlSuperclass">${contents}</span>`;
    },
    definition(contents, { data, parent }) {
      const className = getIdlDefinitionClassName(data);
      switch (data.type) {
        case "includes":
        case "enum-value":
          return hyperHTML`<span class='${className}'>${contents}</span>`;
      }
      const parentName = parent ? parent.name : "";
      const { name, idlId } = getNameAndId(data, parentName);
      return hyperHTML`<span class='${className}' id='${idlId}' data-idl data-title='${name}'>${contents}</span>`;
    },
    extendedAttribute(contents) {
      const result = hyperHTML`<span class="extAttr">${contents}</span>`;
      return result;
    },
    extendedAttributeReference(name) {
      return hyperHTML`<a data-xref-type="extended-attribute">${name}</a>`;
    },
  };
  return webidl2.write(parse, { templates });
}

function createIdlAnchor(escaped, data, parent, definitionMap) {
=======
    }
    return hyperHTML`<a
      data-xref-type="${type}" data-cite="${cite}" data-lt="${lt}">${wrapped}</a>`;
  },
  name(escaped, { data, parent }) {
    if (data.idlType && data.idlType.type === "argument-type") {
      return hyperHTML`<span class="idlParamName">${escaped}</span>`;
    }
    const idlLink = defineIdlName(escaped, data, parent);
    if (data.type !== "enum-value") {
      const className = parent ? "idlName" : "idlID";
      idlLink.classList.add(className);
    }
    return idlLink;
  },
  type(contents) {
    return hyperHTML`<span class="idlType">${contents}</span>`;
  },
  inheritance(contents) {
    return hyperHTML`<span class="idlSuperclass">${contents}</span>`;
  },
  definition(contents, { data, parent }) {
    const className = getIdlDefinitionClassName(data);
    switch (data.type) {
      case "includes":
      case "enum-value":
        return hyperHTML`<span class='${className}'>${contents}</span>`;
    }
    const parentName = parent ? parent.name : "";
    const { name, idlId } = getNameAndId(data, parentName);
    return hyperHTML`<span class='${className}' id='${idlId}' data-idl data-title='${name}'>${contents}</span>`;
  },
  extendedAttribute(contents) {
    const result = hyperHTML`<span class="extAttr">${contents}</span>`;
    return result;
  },
  extendedAttributeReference(name) {
    return hyperHTML`<a data-xref-type="extended-attribute">${name}</a>`;
  },
};

/**
 * Returns a link to existing <dfn> or creates one if doesn’t exists.
 */
function defineIdlName(escaped, data, parent) {
>>>>>>> c6bf864c
  const parentName = parent ? parent.name : "";
  const { name } = getNameAndId(data, parentName);
  const dfn = definitionMap.findDfn(data, name, {
    parent: parentName,
  });
  const linkType = getDfnType(data.type);
  if (dfn) {
    if (!data.partial) {
      dfn.dataset.export = "";
      dfn.dataset.dfnType = linkType;
    }
    return hyperHTML`<a
      data-link-for="${parentName.toLowerCase()}"
      data-link-type="${linkType}"
      data-lt="${dfn.dataset.lt || null}"
      >${escaped}</a>`;
  }

  const isDefaultJSON =
    data.type === "operation" &&
    data.name === "toJSON" &&
    data.extAttrs.some(({ name }) => name === "Default");
  if (isDefaultJSON) {
    return hyperHTML`<a
     data-link-type="dfn"
     data-lt="default toJSON operation">${escaped}</a>`;
  }
  if (!data.partial) {
    return hyperHTML`<dfn data-export data-dfn-type="${linkType}" data-dfn-for="${parent &&
      parent.name}">${escaped}</dfn>`;
  }

  const unlinkedAnchor = hyperHTML`<a
    data-idl="${data.partial ? "partial" : null}"
    data-link-type="${linkType}"
    data-title="${data.name}"
    data-xref-type="${linkType}"
    >${escaped}</a>`;

  const showWarnings =
    name && data.type !== "typedef" && !(data.partial && !dfn);
  if (showWarnings) {
    const styledName = data.type === "operation" ? `${name}()` : name;
    const ofParent = parentName ? ` \`${parentName}\`'s` : "";
    const msg = `Missing \`<dfn>\` for${ofParent} \`${styledName}\` ${data.type}. [More info](https://github.com/w3c/respec/wiki/WebIDL-thing-is-not-defined).`;
    showInlineWarning(unlinkedAnchor, msg, "");
  }
  return unlinkedAnchor;
}

/**
 * Map to Shepherd types, for export.
 * @see https://tabatkins.github.io/bikeshed/#dfn-types
 */
function getDfnType(idlType) {
  switch (idlType) {
    case "operation":
      return "method";
    case "field":
      return "dict-member";
    case "callback interface":
    case "interface mixin":
      return "interface";
    default:
      return idlType;
  }
}

function getIdlDefinitionClassName(defn) {
  switch (defn.type) {
    case "callback interface":
      return "idlInterface";
    case "operation":
      return "idlMethod";
    case "field":
      return "idlMember";
    case "enum-value":
      return "idlEnumItem";
    case "callback function":
      return "idlCallback";
  }
  return `idl${defn.type[0].toUpperCase()}${defn.type.slice(1)}`;
}

const nameResolverMap = new WeakMap();
function getNameAndId(defn, parent = "") {
  if (nameResolverMap.has(defn)) {
    return nameResolverMap.get(defn);
  }
  const result = resolveNameAndId(defn, parent);
  nameResolverMap.set(defn, result);
  return result;
}

function resolveNameAndId(defn, parent) {
  let name = getDefnName(defn);
  let idlId = getIdlId(name, parent);
  switch (defn.type) {
    // Top-level entities with linkable members.
    case "callback interface":
    case "dictionary":
    case "interface":
    case "interface mixin": {
      idlId += resolvePartial(defn);
      break;
    }
    case "operation": {
      const overload = resolveOverload(name, parent);
      if (overload) {
        name += overload;
      } else if (defn.arguments.length) {
        idlId += defn.arguments
          .map(arg => `-${arg.name.toLowerCase()}`)
          .join("");
      }
      break;
    }
  }
  return { name, idlId };
}

function resolvePartial(defn) {
  if (!defn.partial) {
    return "";
  }
  if (!idlPartials[defn.name]) {
    idlPartials[defn.name] = 0;
  }
  idlPartials[defn.name] += 1;
  return `-partial-${idlPartials[defn.name]}`;
}

function resolveOverload(name, parentName) {
  const qualifiedName = `${parentName}.${name}`;
  const fullyQualifiedName = `${qualifiedName}()`;
  let overload;
  if (!operationNames[fullyQualifiedName]) {
    operationNames[fullyQualifiedName] = 0;
  }
  if (!operationNames[qualifiedName]) {
    operationNames[qualifiedName] = 0;
  } else {
    overload = `!overload-${operationNames[qualifiedName]}`;
  }
  operationNames[fullyQualifiedName] += 1;
  operationNames[qualifiedName] += 1;
  return overload || "";
}

function getIdlId(name, parentName) {
  if (!parentName) {
    return `idl-def-${name.toLowerCase()}`;
  }
  return `idl-def-${parentName.toLowerCase()}-${name.toLowerCase()}`;
}

function getDefnName(defn) {
  switch (defn.type) {
    case "enum-value":
      return defn.value;
    case "operation":
      return defn.name;
    default:
      return defn.name || defn.type;
  }
}

<<<<<<< HEAD
/**
 * @param {Element} idlElement
 * @param {import("./dfn-map.js").DefinitionMap} definitionMap
 */
function renderWebIDL(idlElement, definitionMap) {
=======
function renderWebIDL(idlElement, index) {
>>>>>>> c6bf864c
  let parse;
  try {
    parse = webidl2.parse(idlElement.textContent, {
      sourceName: String(index),
    });
  } catch (e) {
    showInlineError(
      idlElement,
      `Failed to parse WebIDL: ${e.bareMessage}.`,
      e.bareMessage,
      { details: `<pre>${e.context}</pre>` }
    );
    // Skip this <pre> and move on to the next one.
    return [];
  }
  idlElement.classList.add("def", "idl");
  const html = makeMarkup(parse, idlElement.ownerDocument, definitionMap);
  idlElement.textContent = "";
  idlElement.append(...html);
  idlElement.querySelectorAll("[data-idl]").forEach(elem => {
    const title = elem.dataset.title.toLowerCase();
    // Select the nearest ancestor element that can contain members.
    const parent = elem.parentElement.closest("[data-idl][data-title]");
    if (parent) {
      elem.dataset.dfnFor = parent.dataset.title.toLowerCase();
    }
    definitionMap.registerDefinition(elem, [title]);
  });
  // cross reference
  const closestCite = idlElement.closest("[data-cite], body");
  const { dataset } = closestCite;
  if (!dataset.cite) dataset.cite = "WebIDL";
  // includes webidl in some form
  if (!/\bwebidl\b/i.test(dataset.cite)) {
    const cites = dataset.cite.trim().split(/\s+/);
    dataset.cite = ["WebIDL", ...cites].join(" ");
  }
  return parse;
}

/**
 * @param {import("../respec-document").RespecDocument} respecDoc
 */
export default async function({ document, definitionMap }) {
  const idls = document.querySelectorAll("pre.idl");
  if (!idls.length) {
    return;
  }
  if (!document.querySelector(".idl:not(pre)")) {
    const link = document.querySelector("head link");
    if (link) {
      const style = document.createElement("style");
      style.textContent = await loadStyle();
      link.before(style);
    }
  }
<<<<<<< HEAD
  idls.forEach(idl => renderWebIDL(idl, definitionMap));
=======
  const astArray = [...idls].map(renderWebIDL);

  const validations = webidl2.validate(astArray);
  for (const validation of validations) {
    showInlineError(
      idls[validation.sourceName],
      `WebIDL validation error: ${validation.bareMessage}`,
      validation.bareMessage,
      { details: `<pre>${validation.context}</pre>` }
    );
  }
>>>>>>> c6bf864c
  document.normalize();
}<|MERGE_RESOLUTION|>--- conflicted
+++ resolved
@@ -5,17 +5,8 @@
 //  - It could be useful to report parsed IDL items as events
 //  - don't use generated content in the CSS!
 import * as webidl2 from "webidl2";
-<<<<<<< HEAD
-import { flatten, showInlineWarning } from "./utils.js";
+import { flatten, showInlineError, showInlineWarning } from "./utils.js";
 import hyperHTML from "../../js/html-template.js";
-import { pub } from "./pubsubhub.js";
-=======
-import { flatten, showInlineError, showInlineWarning } from "./utils.js";
-import css from "text!../../assets/webidl.css";
-import { findDfn } from "./dfn-finder.js";
-import hyperHTML from "hyperhtml";
-import { registerDefinition } from "./dfn-map.js";
->>>>>>> c6bf864c
 
 export const name = "core/webidl";
 
@@ -84,7 +75,6 @@
           }
         }
       }
-<<<<<<< HEAD
       return hyperHTML`<a
         data-xref-type="${type}" data-cite="${cite}" data-lt="${lt}">${wrapped}</a>`;
     },
@@ -92,12 +82,12 @@
       if (data.idlType && data.idlType.type === "argument-type") {
         return hyperHTML`<span class="idlParamName">${escaped}</span>`;
       }
-      const idlAnchor = createIdlAnchor(escaped, data, parent, definitionMap);
-      const className = parent ? "idlName" : "idlID";
-      if (data.type === "enum-value") {
-        return idlAnchor;
-      }
-      return hyperHTML`<span class="${className}">${idlAnchor}</span>`;
+      const idlLink = defineIdlName(escaped, data, parent, definitionMap);
+      if (data.type !== "enum-value") {
+        const className = parent ? "idlName" : "idlID";
+        idlLink.classList.add(className);
+      }
+      return idlLink;
     },
     type(contents) {
       return hyperHTML`<span class="idlType">${contents}</span>`;
@@ -127,54 +117,10 @@
   return webidl2.write(parse, { templates });
 }
 
-function createIdlAnchor(escaped, data, parent, definitionMap) {
-=======
-    }
-    return hyperHTML`<a
-      data-xref-type="${type}" data-cite="${cite}" data-lt="${lt}">${wrapped}</a>`;
-  },
-  name(escaped, { data, parent }) {
-    if (data.idlType && data.idlType.type === "argument-type") {
-      return hyperHTML`<span class="idlParamName">${escaped}</span>`;
-    }
-    const idlLink = defineIdlName(escaped, data, parent);
-    if (data.type !== "enum-value") {
-      const className = parent ? "idlName" : "idlID";
-      idlLink.classList.add(className);
-    }
-    return idlLink;
-  },
-  type(contents) {
-    return hyperHTML`<span class="idlType">${contents}</span>`;
-  },
-  inheritance(contents) {
-    return hyperHTML`<span class="idlSuperclass">${contents}</span>`;
-  },
-  definition(contents, { data, parent }) {
-    const className = getIdlDefinitionClassName(data);
-    switch (data.type) {
-      case "includes":
-      case "enum-value":
-        return hyperHTML`<span class='${className}'>${contents}</span>`;
-    }
-    const parentName = parent ? parent.name : "";
-    const { name, idlId } = getNameAndId(data, parentName);
-    return hyperHTML`<span class='${className}' id='${idlId}' data-idl data-title='${name}'>${contents}</span>`;
-  },
-  extendedAttribute(contents) {
-    const result = hyperHTML`<span class="extAttr">${contents}</span>`;
-    return result;
-  },
-  extendedAttributeReference(name) {
-    return hyperHTML`<a data-xref-type="extended-attribute">${name}</a>`;
-  },
-};
-
 /**
  * Returns a link to existing <dfn> or creates one if doesn’t exists.
  */
-function defineIdlName(escaped, data, parent) {
->>>>>>> c6bf864c
+function defineIdlName(escaped, data, parent, definitionMap) {
   const parentName = parent ? parent.name : "";
   const { name } = getNameAndId(data, parentName);
   const dfn = definitionMap.findDfn(data, name, {
@@ -342,15 +288,12 @@
   }
 }
 
-<<<<<<< HEAD
 /**
  * @param {Element} idlElement
  * @param {import("./dfn-map.js").DefinitionMap} definitionMap
+ * @param {number} index
  */
-function renderWebIDL(idlElement, definitionMap) {
-=======
-function renderWebIDL(idlElement, index) {
->>>>>>> c6bf864c
+function renderWebIDL(idlElement, definitionMap, index) {
   let parse;
   try {
     parse = webidl2.parse(idlElement.textContent, {
@@ -407,10 +350,9 @@
       link.before(style);
     }
   }
-<<<<<<< HEAD
-  idls.forEach(idl => renderWebIDL(idl, definitionMap));
-=======
-  const astArray = [...idls].map(renderWebIDL);
+  const astArray = [...idls].map((idl, i) =>
+    renderWebIDL(idl, definitionMap, i)
+  );
 
   const validations = webidl2.validate(astArray);
   for (const validation of validations) {
@@ -421,6 +363,5 @@
       { details: `<pre>${validation.context}</pre>` }
     );
   }
->>>>>>> c6bf864c
   document.normalize();
 }