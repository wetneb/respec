--- conflicted
+++ resolved
@@ -1,133 +1,6 @@
 // @ts-check
-<<<<<<< HEAD
 import { wrapInner } from "./utils.js";
 
-=======
-import { definitionMap, registerDefinition } from "./dfn-map.js";
-import { showInlineError, wrapInner } from "./utils.js";
-
-const topLevelEntities = new Set([
-  "callback interface",
-  "callback",
-  "dictionary",
-  "enum",
-  "interface mixin",
-  "interface",
-  "typedef",
-]);
-
-/**
- * This function looks for a <dfn> element whose title is 'name' and
- * that is "for" 'parent', which is the empty string when 'name'
- * refers to a top-level entity. For top-level entities, <dfn>
- * elements that inherit a non-empty [dfn-for] attribute are also
- * counted as matching.
- *
- * When a matching <dfn> is found, it's given <code> formatting,
- * marked as an IDL definition, and returned. If no <dfn> is found,
- * the function returns 'undefined'.
- * @param {*} defn
- * @param {string} name
- */
-export function findDfn(defn, name, { parent = "" } = {}) {
-  switch (defn.type) {
-    case "constructor":
-      return findOperationDfn(defn, parent, "constructor");
-    case "operation":
-      return findOperationDfn(defn, parent, name);
-    default:
-      return findNormalDfn(defn, parent, name);
-  }
-}
-
-/**
- * @param {string} type
- * @param {string} parent
- * @param {string} name
- */
-function getAlternativeNames(type, parent, name) {
-  const asQualifiedName = `${parent}.${name}`;
-  switch (type) {
-    case "constructor":
-    case "operation": {
-      // Allow linking to both "method()" and "method" name.
-      const asMethodName = `${name}()`;
-      const asFullyQualifiedName = `${asQualifiedName}()`;
-      return [asFullyQualifiedName, asQualifiedName, asMethodName, name];
-    }
-    case "attribute":
-      return [asQualifiedName, name];
-  }
-}
-
-/**
- * @param {*} defn
- * @param {string} parent
- * @param {string} name
- */
-function findOperationDfn(defn, parent, name) {
-  // Overloads all have unique names
-  if (name.includes("!overload")) {
-    return findNormalDfn(defn, parent, name);
-  }
-  const asMethodName = `${name}()`;
-  return findNormalDfn(defn, parent, asMethodName, name);
-}
-
-/**
- * @param {HTMLElement} dfn
- * @param {string[]} names
- */
-function addAlternativeNames(dfn, names) {
-  const lt = dfn.dataset.lt ? dfn.dataset.lt.split("|") : [];
-  lt.push(...names);
-  dfn.dataset.lt = [...new Set(lt)].join("|");
-  registerDefinition(dfn, names);
-}
-
-/**
- * @param {*} defn
- * @param {string} parent
- * @param {...string} names
- */
-function findNormalDfn(defn, parent, ...names) {
-  for (const name of names) {
-    let resolvedName =
-      defn.type === "enum-value" && name === ""
-        ? "the-empty-string"
-        : name.toLowerCase();
-    let dfnForArray = definitionMap[resolvedName];
-    let dfns = getDfns(dfnForArray, parent, name, defn.type);
-    // If we haven't found any definitions with explicit [for]
-    // and [title], look for a dotted definition, "parent.name".
-    if (dfns.length === 0 && parent !== "") {
-      resolvedName = `${parent}.${resolvedName}`;
-      dfnForArray = definitionMap[resolvedName.toLowerCase()];
-      if (dfnForArray !== undefined && dfnForArray.length === 1) {
-        dfns = dfnForArray;
-        // Found it: register with its local name
-        delete definitionMap[resolvedName];
-        registerDefinition(dfns[0], [resolvedName]);
-      }
-    } else {
-      resolvedName = name;
-    }
-    if (dfns.length > 1) {
-      const msg = `WebIDL identifier \`${name}\` ${
-        parent ? `for \`${parent}\`` : ""
-      } is defined multiple times`;
-      showInlineError(dfns, msg, "Duplicate definition.");
-    }
-    if (dfns.length) {
-      if (name !== resolvedName) {
-        dfns[0].dataset.lt = resolvedName;
-      }
-      return dfns[0];
-    }
-  }
-}
-
->>>>>>> dab9af3d
 /**
  * @param {HTMLElement} dfn
  * @param {*} defn
@@ -163,52 +36,10 @@
     wrapInner(dfn, dfn.ownerDocument.createElement("code"));
   }
 
-  // Add data-lt values and register them
-  switch (defn.type) {
-    case "attribute":
-    case "constructor":
-    case "operation":
-      addAlternativeNames(dfn, getAlternativeNames(defn.type, parent, name));
-      break;
-  }
-
   return dfn;
 }
 
 /**
-<<<<<<< HEAD
-=======
- * @param {HTMLElement[]} dfnForArray
- * @param {string} parent data-dfn-for
- * @param {string} originalName
- * @param {string} type
- */
-function getDfns(dfnForArray, parent, originalName, type) {
-  if (!dfnForArray) {
-    return [];
-  }
-  // Definitions that have a name and [data-dfn-for] that exactly match the
-  // IDL entity:
-  const dfns = dfnForArray.filter(dfn => {
-    /** @type {HTMLElement} */
-    const closestDfnFor = dfn.closest(`[data-dfn-for]`);
-    return closestDfnFor && closestDfnFor.dataset.dfnFor === parent;
-  });
-
-  if (dfns.length === 0 && parent === "" && dfnForArray.length === 1) {
-    // Make sure the name exactly matches
-    return dfnForArray[0].textContent === originalName ? dfnForArray : [];
-  } else if (topLevelEntities.has(type) && dfnForArray.length) {
-    const dfn = dfnForArray.find(
-      dfn => dfn.textContent.trim() === originalName
-    );
-    if (dfn) return [dfn];
-  }
-  return dfns;
-}
-
-/**
->>>>>>> dab9af3d
  * @return {string}
  */
 function getDataType(idlStruct) {
