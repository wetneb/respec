// @ts-check
import { wrapInner } from "./utils.js";

<<<<<<< HEAD
=======
const topLevelEntities = new Set([
  "callback interface",
  "callback",
  "dictionary",
  "enum",
  "interface mixin",
  "interface",
  "typedef",
]);

/**
 * This function looks for a <dfn> element whose title is 'name' and
 * that is "for" 'parent', which is the empty string when 'name'
 * refers to a top-level entity. For top-level entities, <dfn>
 * elements that inherit a non-empty [dfn-for] attribute are also
 * counted as matching.
 *
 * When a matching <dfn> is found, it's given <code> formatting,
 * marked as an IDL definition, and returned. If no <dfn> is found,
 * the function returns 'undefined'.
 * @param {*} defn
 * @param {string} name
 */
export function findDfn(defn, name, { parent = "" } = {}) {
  return tryFindDfn(defn, parent, name);
}

/**
 * @param {*} defn
 * @param {string} parent
 * @param {string} name
 */
function tryFindDfn(defn, parent, name) {
  switch (defn.type) {
    case "attribute":
      return findAttributeDfn(defn, parent, name);
    case "operation":
      return findOperationDfn(defn, parent, name);
    default:
      return findNormalDfn(defn, parent, name);
  }
}

/**
 * @param {*} defn
 * @param {string} parent
 * @param {string} name
 */
function findAttributeDfn(defn, parent, name) {
  const asQualifiedName = `${parent}.${name}`;
  const dfn = findNormalDfn(defn, parent, name);
  if (!dfn) {
    return;
  }
  addAlternativeNames(dfn, [asQualifiedName, name]);
  return dfn;
}

/**
 * @param {*} defn
 * @param {string} parent
 * @param {string} name
 */
function findOperationDfn(defn, parent, name) {
  // Overloads all have unique names
  if (name.includes("!overload")) {
    return findNormalDfn(defn, parent, name);
  }
  // Allow linking to both "method()" and "method" name.
  const asMethodName = `${name}()`;
  const asQualifiedName = `${parent}.${name}`;
  const asFullyQualifiedName = `${asQualifiedName}()`;

  const dfn =
    findNormalDfn(defn, parent, asMethodName) ||
    findNormalDfn(defn, parent, name);
  if (!dfn) {
    return;
  }
  addAlternativeNames(dfn, [
    asFullyQualifiedName,
    asQualifiedName,
    asMethodName,
    name,
  ]);
  return dfn;
}

/**
 * @param {HTMLElement} dfn
 * @param {string[]} names
 */
function addAlternativeNames(dfn, names) {
  const lt = dfn.dataset.lt ? dfn.dataset.lt.split("|") : [];
  lt.push(...names);
  dfn.dataset.lt = [...new Set(lt)].join("|");
  registerDefinition(dfn, names);
}

/**
 * @param {*} defn
 * @param {string} parent
 * @param {string} name
 */
function findNormalDfn(defn, parent, name) {
  let resolvedName =
    defn.type === "enum-value" && name === "" ? "the-empty-string" : name;
  let dfnForArray = definitionMap[resolvedName];
  let dfns = getDfns(dfnForArray, parent, name, defn.type);
  // If we haven't found any definitions with explicit [for]
  // and [title], look for a dotted definition, "parent.name".
  if (dfns.length === 0 && parent !== "") {
    resolvedName = `${parent}.${resolvedName}`;
    dfnForArray = definitionMap[resolvedName];
    if (dfnForArray !== undefined && dfnForArray.length === 1) {
      dfns = dfnForArray;
      // Found it: register with its local name
      delete definitionMap[resolvedName];
      registerDefinition(dfns[0], [resolvedName]);
    }
  }
  if (dfns.length > 1) {
    const msg = `Multiple \`<dfn>\`s for \`${name}\` ${
      parent ? `in \`${parent}\`` : ""
    }`;
    pub("error", msg);
  }
  if (dfns.length) {
    if (name !== resolvedName) {
      dfns[0].dataset.lt = resolvedName;
    }
    return dfns[0];
  }
}

>>>>>>> 1e8391ff
/**
 * @param {HTMLElement} dfn
 * @param {*} defn
 * @param {string} parent
 * @param {string} name
 */
export function decorateDfn(dfn, defn, parent, name) {
  if (!dfn.id) {
    const lCaseParent = parent.toLowerCase();
    const middle = lCaseParent ? `${lCaseParent}-` : "";
    let last = name
      .toLowerCase()
      .replace(/[()]/g, "")
      .replace(/\s/g, "-");
    if (last === "") last = "the-empty-string";
    dfn.id = `dom-${middle}${last}`;
  }
  dfn.dataset.idl = defn.type;
  dfn.dataset.title = dfn.textContent;
  dfn.dataset.dfnFor = parent;
  // Derive the data-type for dictionary members, interface attributes,
  // and methods
  switch (defn.type) {
    case "operation":
    case "attribute":
    case "field":
      dfn.dataset.type = getDataType(defn);
      break;
  }

  // Mark the definition as code.
  if (!dfn.querySelector("code") && !dfn.closest("code") && dfn.children) {
    wrapInner(dfn, dfn.ownerDocument.createElement("code"));
  }
  return dfn;
}

/**
<<<<<<< HEAD
=======
 * @param {HTMLElement[]} dfnForArray
 * @param {string} parent
 * @param {string} originalName
 * @param {string} type
 */
function getDfns(dfnForArray, parent, originalName, type) {
  if (!dfnForArray) {
    return [];
  }
  // Definitions that have a title and [data-dfn-for] that exactly match the
  // IDL entity:
  const dfns = dfnForArray.filter(dfn => dfn.dataset.dfnFor === parent);
  // If this is a top-level entity, and we didn't find anything with
  // an explicitly empty [for], try <dfn> that inherited a [for].
  if (dfns.length === 0 && parent === "" && dfnForArray.length === 1) {
    return dfnForArray;
  } else if (topLevelEntities.has(type) && dfnForArray.length) {
    const dfn = dfnForArray.find(
      dfn => dfn.textContent.trim() === originalName
    );
    if (dfn) return [dfn];
  }
  return dfns;
}

/**
>>>>>>> 1e8391ff
 * @return {string}
 */
function getDataType(idlStruct) {
  const { idlType, generic, union } = idlStruct;
  if (typeof idlType === "string") return idlType;
  if (generic) return generic;
  // join on "|" handles for "unsigned short" etc.
  if (union) return idlType.map(getDataType).join("|");
  return getDataType(idlType);
}<|MERGE_RESOLUTION|>--- conflicted
+++ resolved
@@ -1,144 +1,6 @@
 // @ts-check
 import { wrapInner } from "./utils.js";
 
-<<<<<<< HEAD
-=======
-const topLevelEntities = new Set([
-  "callback interface",
-  "callback",
-  "dictionary",
-  "enum",
-  "interface mixin",
-  "interface",
-  "typedef",
-]);
-
-/**
- * This function looks for a <dfn> element whose title is 'name' and
- * that is "for" 'parent', which is the empty string when 'name'
- * refers to a top-level entity. For top-level entities, <dfn>
- * elements that inherit a non-empty [dfn-for] attribute are also
- * counted as matching.
- *
- * When a matching <dfn> is found, it's given <code> formatting,
- * marked as an IDL definition, and returned. If no <dfn> is found,
- * the function returns 'undefined'.
- * @param {*} defn
- * @param {string} name
- */
-export function findDfn(defn, name, { parent = "" } = {}) {
-  return tryFindDfn(defn, parent, name);
-}
-
-/**
- * @param {*} defn
- * @param {string} parent
- * @param {string} name
- */
-function tryFindDfn(defn, parent, name) {
-  switch (defn.type) {
-    case "attribute":
-      return findAttributeDfn(defn, parent, name);
-    case "operation":
-      return findOperationDfn(defn, parent, name);
-    default:
-      return findNormalDfn(defn, parent, name);
-  }
-}
-
-/**
- * @param {*} defn
- * @param {string} parent
- * @param {string} name
- */
-function findAttributeDfn(defn, parent, name) {
-  const asQualifiedName = `${parent}.${name}`;
-  const dfn = findNormalDfn(defn, parent, name);
-  if (!dfn) {
-    return;
-  }
-  addAlternativeNames(dfn, [asQualifiedName, name]);
-  return dfn;
-}
-
-/**
- * @param {*} defn
- * @param {string} parent
- * @param {string} name
- */
-function findOperationDfn(defn, parent, name) {
-  // Overloads all have unique names
-  if (name.includes("!overload")) {
-    return findNormalDfn(defn, parent, name);
-  }
-  // Allow linking to both "method()" and "method" name.
-  const asMethodName = `${name}()`;
-  const asQualifiedName = `${parent}.${name}`;
-  const asFullyQualifiedName = `${asQualifiedName}()`;
-
-  const dfn =
-    findNormalDfn(defn, parent, asMethodName) ||
-    findNormalDfn(defn, parent, name);
-  if (!dfn) {
-    return;
-  }
-  addAlternativeNames(dfn, [
-    asFullyQualifiedName,
-    asQualifiedName,
-    asMethodName,
-    name,
-  ]);
-  return dfn;
-}
-
-/**
- * @param {HTMLElement} dfn
- * @param {string[]} names
- */
-function addAlternativeNames(dfn, names) {
-  const lt = dfn.dataset.lt ? dfn.dataset.lt.split("|") : [];
-  lt.push(...names);
-  dfn.dataset.lt = [...new Set(lt)].join("|");
-  registerDefinition(dfn, names);
-}
-
-/**
- * @param {*} defn
- * @param {string} parent
- * @param {string} name
- */
-function findNormalDfn(defn, parent, name) {
-  let resolvedName =
-    defn.type === "enum-value" && name === "" ? "the-empty-string" : name;
-  let dfnForArray = definitionMap[resolvedName];
-  let dfns = getDfns(dfnForArray, parent, name, defn.type);
-  // If we haven't found any definitions with explicit [for]
-  // and [title], look for a dotted definition, "parent.name".
-  if (dfns.length === 0 && parent !== "") {
-    resolvedName = `${parent}.${resolvedName}`;
-    dfnForArray = definitionMap[resolvedName];
-    if (dfnForArray !== undefined && dfnForArray.length === 1) {
-      dfns = dfnForArray;
-      // Found it: register with its local name
-      delete definitionMap[resolvedName];
-      registerDefinition(dfns[0], [resolvedName]);
-    }
-  }
-  if (dfns.length > 1) {
-    const msg = `Multiple \`<dfn>\`s for \`${name}\` ${
-      parent ? `in \`${parent}\`` : ""
-    }`;
-    pub("error", msg);
-  }
-  if (dfns.length) {
-    if (name !== resolvedName) {
-      dfns[0].dataset.lt = resolvedName;
-    }
-    return dfns[0];
-  }
-}
-
->>>>>>> 1e8391ff
 /**
  * @param {HTMLElement} dfn
  * @param {*} defn
@@ -177,35 +39,6 @@
 }
 
 /**
-<<<<<<< HEAD
-=======
- * @param {HTMLElement[]} dfnForArray
- * @param {string} parent
- * @param {string} originalName
- * @param {string} type
- */
-function getDfns(dfnForArray, parent, originalName, type) {
-  if (!dfnForArray) {
-    return [];
-  }
-  // Definitions that have a title and [data-dfn-for] that exactly match the
-  // IDL entity:
-  const dfns = dfnForArray.filter(dfn => dfn.dataset.dfnFor === parent);
-  // If this is a top-level entity, and we didn't find anything with
-  // an explicitly empty [for], try <dfn> that inherited a [for].
-  if (dfns.length === 0 && parent === "" && dfnForArray.length === 1) {
-    return dfnForArray;
-  } else if (topLevelEntities.has(type) && dfnForArray.length) {
-    const dfn = dfnForArray.find(
-      dfn => dfn.textContent.trim() === originalName
-    );
-    if (dfn) return [dfn];
-  }
-  return dfns;
-}
-
-/**
->>>>>>> 1e8391ff
  * @return {string}
  */
 function getDataType(idlStruct) {
