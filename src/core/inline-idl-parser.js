// @ts-check
// Parses an inline IDL string (`{{ idl string }}`)
//  and renders its components as HTML

<<<<<<< HEAD
import hyperHTML from "../../js/html-template";
import { showInlineError } from "./utils";
=======
import { hyperHTML } from "./import-maps.js";
import { showInlineError } from "./utils.js";
>>>>>>> 24a54cad
const idlPrimitiveRegex = /^[a-z]+(\s+[a-z]+)+$/; // {{unrestricted double}} {{ double }}
const exceptionRegex = /\B"([^"]*)"\B/; // {{ "SomeException" }}
const methodRegex = /(\w+)\((.*)\)$/;
const slotRegex = /^\[\[(\w+)\]\]$/;
// matches: `value` or `[[value]]`
// NOTE: [[value]] is actually a slot, but database has this as type="attribute"
const attributeRegex = /^((?:\[\[)?(?:\w+)(?:\]\])?)$/;
const enumRegex = /^(\w+)\["([\w- ]*)"\]$/;
// TODO: const splitRegex = /(?<=\]\]|\b)\./
// https://github.com/w3c/respec/pull/1848/files#r225087385
const methodSplitRegex = /\.?(\w+\(.*\)$)/;

/**
 * @typedef {object} IdlBase
 * @property {"base"} type
 * @property {string} identifier
 * @property {boolean} renderParent
 * @property {InlineIdl | null} [parent]
 *
 * @typedef {object} IdlAttribute
 * @property {"attribute"} type
 * @property {string} identifier
 * @property {boolean} renderParent
 * @property {InlineIdl | null} [parent]
 *
 * @typedef {object} IdlInternalSlot
 * @property {"internal-slot"} type
 * @property {string} identifier
 * @property {boolean} renderParent
 * @property {InlineIdl | null} [parent]
 *
 * @typedef {object} IdlMethod
 * @property {"method"} type
 * @property {string} identifier
 * @property {string[]} args
 * @property {boolean} renderParent
 * @property {InlineIdl | null} [parent]
 *
 * @typedef {object} IdlEnum
 * @property {"enum"} type
 * @property {string} [identifier]
 * @property {string} enumValue
 * @property {boolean} renderParent
 * @property {InlineIdl | null} [parent]
 *
 * @typedef {object} IdlException
 * @property {"exception"} type
 * @property {string} identifier
 * @property {InlineIdl | null} [parent]
 *
 * @typedef {object} IdlPrimitive
 * @property {"idl-primitive"} type
 * @property {string} identifier
 * @property {boolean} renderParent
 * @property {InlineIdl | null} [parent]
 *
 * @typedef {IdlBase | IdlAttribute | IdlInternalSlot | IdlMethod | IdlEnum | IdlException | IdlPrimitive} InlineIdl
 */

/**
 * @param {string} str
 * @returns {InlineIdl[]}
 */
function parseInlineIDL(str) {
  const [nonMethodPart, methodPart] = str.split(methodSplitRegex);
  const tokens = nonMethodPart
    .split(/[./]/)
    .concat(methodPart)
    .filter(s => s && s.trim())
    .map(s => s.trim());
  const renderParent = !str.includes("/");
  /** @type {InlineIdl[]} */
  const results = [];
  while (tokens.length) {
    const value = tokens.pop();
    // Method
    if (methodRegex.test(value)) {
      const [, identifier, allArgs] = value.match(methodRegex);
      const args = allArgs.split(/,\s*/).filter(arg => arg);
      results.push({ type: "method", identifier, args, renderParent });
      continue;
    }
    // Enum["enum value"]
    if (enumRegex.test(value)) {
      const [, identifier, enumValue] = value.match(enumRegex);
      results.push({ type: "enum", identifier, enumValue, renderParent });
      continue;
    }
    // Exception - "NotAllowedError"
    // Or alternate enum syntax: {{ EnumContainer / "some enum value" }}
    if (exceptionRegex.test(value)) {
      const [, identifier] = value.match(exceptionRegex);
      if (renderParent) {
        results.push({ type: "exception", identifier });
      } else {
        results.push({ type: "enum", enumValue: identifier, renderParent });
      }
      continue;
    }
    // internal slot
    if (slotRegex.test(value)) {
      const [, identifier] = value.match(slotRegex);
      results.push({ type: "internal-slot", identifier, renderParent });
      continue;
    }
    // attribute
    if (attributeRegex.test(value) && tokens.length) {
      const [, identifier] = value.match(attributeRegex);
      results.push({ type: "attribute", identifier, renderParent });
      continue;
    }
    if (idlPrimitiveRegex.test(value)) {
      results.push({ type: "idl-primitive", identifier: value, renderParent });
      continue;
    }
    // base, always final token
    if (attributeRegex.test(value) && tokens.length === 0) {
      results.push({ type: "base", identifier: value, renderParent });
      continue;
    }
    throw new SyntaxError(`IDL micro-syntax parsing error in \`{{ ${str} }}\``);
  }
  // link the list
  results.forEach((item, i, list) => {
    item.parent = list[i + 1] || null;
  });
  // return them in the order we found them...
  return results.reverse();
}

/**
 * @param {IdlBase} details
 */
function renderBase(details) {
  // Check if base is a local variable in a section
  const { identifier, renderParent } = details;
  if (renderParent) {
    return hyperHTML`<a data-xref-type="_IDL_">${identifier}</a>`;
  }
}

/**
 * Internal slot: .[[identifier]] or [[identifier]]
 * @param {IdlInternalSlot} details
 */
function renderInternalSlot(details) {
  const { identifier, parent, renderParent } = details;
  const { identifier: linkFor } = parent || {};
  const lt = `[[${identifier}]]`;
  const html = hyperHTML`${parent && renderParent ? "." : ""}[[<a
    data-xref-type="attribute"
    data-link-for=${linkFor}
    data-xref-for=${linkFor}
    data-lt="${lt}">${identifier}</a>]]`;
  return html;
}

/**
 * Attribute: .identifier
 * @param {IdlAttribute} details
 */
function renderAttribute(details) {
  const { parent, identifier, renderParent } = details;
  const { identifier: linkFor } = parent || {};
  const html = hyperHTML`${renderParent ? "." : ""}<a
      data-xref-type="attribute|dict-member"
      data-link-for="${linkFor}"
      data-xref-for="${linkFor}"
    >${identifier}</a>`;
  return html;
}

/**
 * Method: .identifier(arg1, arg2, ...), identifier(arg1, arg2, ...)
 * @param {IdlMethod} details
 */
function renderMethod(details) {
  const { args, identifier, type, parent, renderParent } = details;
  const { identifier: linkFor } = parent || {};
  const argsText = args.map(arg => `<var>${arg}</var>`).join(", ");
  const searchText = `${identifier}(${args.join(", ")})`;
  const html = hyperHTML`${parent && renderParent ? "." : ""}<a
    data-xref-type="${type}"
    data-link-for="${linkFor}"
    data-xref-for="${linkFor}"
    data-lt="${searchText}"
    >${identifier}</a>(${[argsText]})`;
  return html;
}

/**
 * Enum:
 * Identifier["enum value"]
 * Identifer / "enum value"
 * @param {IdlEnum} details
 */
function renderEnum(details) {
  const { identifier, enumValue, parent } = details;
  const forContext = parent ? parent.identifier : identifier;
  const html = hyperHTML`"<a
    data-xref-type="enum-value"
    data-link-for="${forContext}"
    data-xref-for="${forContext}"
    data-lt="${!enumValue ? "the-empty-string" : null}"
    >${enumValue}</a>"`;
  return html;
}

/**
 * Exception value: "NotAllowedError"
 * Only the WebIDL spec can define exceptions
 * @param {IdlException} details
 */
function renderException(details) {
  const { identifier } = details;
  const html = hyperHTML`"<a
    data-cite="WebIDL"
    data-xref-type="exception"
    >${identifier}</a>"`;
  return html;
}

/**
 * Interface types: {{ unrestricted double }} {{long long}}
 * Only the WebIDL spec defines these types.
 * @param {IdlPrimitive} details
 */
function renderIdlPrimitiveType(details) {
  const { identifier } = details;
  const html = hyperHTML`<a
    data-cite="WebIDL"
    data-xref-type="interface"
    >${identifier}</a>`;
  return html;
}

/**
 * Generates HTML by parsing an IDL string
 * @param {String} str IDL string
 * @return {Node} html output
 */
export function idlStringToHtml(str) {
  let results;
  try {
    results = parseInlineIDL(str);
  } catch (error) {
    /** @type {HTMLSpanElement} */
    const el = hyperHTML`<span>{{ ${str} }}</span>`;
    showInlineError(el, error.message, "Error: Invalid inline IDL string");
    return el;
  }
  const output = [];
  for (const details of results) {
    switch (details.type) {
      case "base": {
        const base = renderBase(details);
        if (base) output.push(base);
        break;
      }
      case "attribute":
        output.push(renderAttribute(details));
        break;
      case "internal-slot":
        output.push(renderInternalSlot(details));
        break;
      case "method":
        output.push(renderMethod(details));
        break;
      case "enum":
        output.push(renderEnum(details));
        break;
      case "exception":
        output.push(renderException(details));
        break;
      case "idl-primitive":
        output.push(renderIdlPrimitiveType(details));
        break;
      default:
        throw new Error("Unknown type.");
    }
  }
  return hyperHTML`<code>${output}</code>`;
}<|MERGE_RESOLUTION|>--- conflicted
+++ resolved
@@ -2,13 +2,8 @@
 // Parses an inline IDL string (`{{ idl string }}`)
 //  and renders its components as HTML
 
-<<<<<<< HEAD
-import hyperHTML from "../../js/html-template";
-import { showInlineError } from "./utils";
-=======
-import { hyperHTML } from "./import-maps.js";
+import hyperHTML from "../../js/html-template.js";
 import { showInlineError } from "./utils.js";
->>>>>>> 24a54cad
 const idlPrimitiveRegex = /^[a-z]+(\s+[a-z]+)+$/; // {{unrestricted double}} {{ double }}
 const exceptionRegex = /\B"([^"]*)"\B/; // {{ "SomeException" }}
 const methodRegex = /(\w+)\((.*)\)$/;
