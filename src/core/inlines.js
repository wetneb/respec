// @ts-check
// Module core/inlines
// Process all manners of inline information. These are done together despite it being
// seemingly a better idea to orthogonalise them. The issue is that processing text nodes
// is harder to orthogonalise, and in some browsers can also be particularly slow.
// Things that are recognised are <abbr>/<acronym> which when used once are applied
// throughout the document, [[REFERENCES]]/[[!REFERENCES]], {{ IDL }} and RFC2119 keywords.

import {
  InsensitiveStringSet,
  getTextNodes,
  norm,
  refTypeFromContext,
  showInlineError,
  showInlineWarning,
} from "./utils.js";
import hyperHTML from "hyperhtml";
import { idlStringToHtml } from "./inline-idl-parser.js";
import { renderInlineCitation } from "./render-biblio.js";

export const name = "core/inlines";
export const rfc2119Usage = {};

// Inline `code`
// TODO: Replace (?!`) at the end with (?:<!`) at the start when Firefox + Safari
// add support.
const inlineCodeRegExp = /(?:`[^`]+`)(?!`)/; // `code`
const inlineIdlReference = /(?:{{[^}]+}})/; // {{ WebIDLThing }}
const inlineVariable = /\B\|\w[\w\s]*(?:\s*:[\w\s&;<>]+)?\|\B/; // |var : Type|
const inlineCitation = /(?:\[\[(?:!|\\|\?)?[A-Za-z0-9.-]+\]\])/; // [[citation]]
const inlineExpansion = /(?:\[\[\[(?:!|\\|\?)?#?[\w-.]+\]\]\])/; // [[[expand]]]
const inlineAnchor = /(?:\[=[^=]+=\])/; // Inline [= For/link =]
const inlineElement = /(?:\[\^[A-Za-z]+(?:-[A-Za-z]+)?\^\])/; // Inline [^element^]

/**
 * @param {string} matched
 * @return {HTMLElement}
 */
function inlineElementMatches(matched) {
  const value = matched.slice(2, -2).trim();
  const html = hyperHTML`<code><a data-xref-type="element">${value}</a></code>`;
  return html;
}

/**
 * @param {string} matched
 * @return {HTMLElement}
 */
function inlineRFC2119Matches(matched) {
  const value = norm(matched);
  const nodeElement = hyperHTML`<em class="rfc2119" title="${value}">${value}</em>`;
  // remember which ones were used
  rfc2119Usage[value] = true;
  return nodeElement;
}

/**
 * @param {string} matched
 * @return {HTMLElement}
 */
function inlineRefMatches(matched) {
  // slices "[[[" at the beginning and "]]]" at the end
  const ref = matched.slice(3, -3).trim();
  if (!ref.startsWith("#")) {
    return hyperHTML`<a data-cite="${ref}"></a>`;
  }
  if (document.querySelector(ref)) {
    return hyperHTML`<a href="${ref}"></a>`;
  }
  const badReference = hyperHTML`<span>${matched}</span>`;
  showInlineError(
    badReference, // cite element
    `Wasn't able to expand ${matched} as it didn't match any id in the document.`,
    `Please make sure there is element with id ${ref} in the document.`
  );
  return badReference;
}

/**
 * @param {string} matched
 */
function inlineXrefMatches(matched) {
  // slices "{{" at the beginning and "}}" at the end
  const ref = matched.slice(2, -2).trim();
  return ref.startsWith("\\")
    ? matched.replace("\\", "")
    : idlStringToHtml(norm(ref));
}

/**
 * @param {string} matched
 * @param {Text} txt
 * @param {Object} conf
 * @return {Iterable<string | Node>}
 */
function inlineBibrefMatches(matched, txt, conf) {
  // slices "[[" at the start and "]]" at the end
  const ref = matched.slice(2, -2);
  if (ref.startsWith("\\")) {
    return [`[[${ref.slice(1)}]]`];
  }
  const { type, illegal } = refTypeFromContext(ref, txt.parentNode);
  const cite = renderInlineCitation(ref);
  const cleanRef = ref.replace(/^(!|\?)/, "");
  if (illegal && !conf.normativeReferences.has(cleanRef)) {
    showInlineWarning(
      cite.childNodes[1], // cite element
      "Normative references in informative sections are not allowed. " +
        `Remove '!' from the start of the reference \`[[${ref}]]\``
    );
  }

  if (type === "informative" && !illegal) {
    conf.informativeReferences.add(cleanRef);
  } else {
    conf.normativeReferences.add(cleanRef);
  }
  return cite.childNodes;
}

/**
 * @param {string} matched
 * @param {Text} txt
 * @param {Map<string, string>} abbrMap
 */
function inlineAbbrMatches(matched, txt, abbrMap) {
  return txt.parentElement.tagName === "ABBR"
    ? matched
    : hyperHTML`<abbr title="${abbrMap.get(matched)}">${matched}</abbr>`;
}

/**
 * @example |varName: type| => <var data-type="type">varName</var>
 * @example |varName| => <var>varName</var>
 * @param {string} matched
 */
function inlineVariableMatches(matched) {
  // remove "|" at the beginning and at the end, then split at an optional `:`
  const matches = matched.slice(1, -1).split(":", 2);
  const [varName, type] = matches.map(s => s.trim());
  return hyperHTML`<var data-type="${type}">${varName}</var>`;
}

/**
 * @example [= foo =] => <a>foo</a>
 * @example [= bar/foo =] => <a data-link-for="bar" data-xref-for="bar">foo</a>
 * @example [= `foo` =] => <a><code>foo</code></a>
 * @example [= foo|bar =] => <a data-lt="foo">bar</a>
 * @param {string} matched
 */
function inlineAnchorMatches(matched) {
<<<<<<< HEAD
  const parts = matched
    .slice(2, -2) // Chop [= =]
    .split("/", 2)
    .map(s => s.trim());
  const [isFor, content] = parts.length === 2 ? parts : ["", parts[0]];
  const processedContent = processInlineContent(content);
  const forValue = norm(isFor);
  return hyperHTML`<a
    data-link-for="${forValue}"
    data-xref-for="${forValue}"
    data-link-type="dfn">${processedContent}</a>`;
=======
  matched = matched.slice(2, -2); // Chop [= =]
  const parts = matched.split("/", 2).map(s => s.trim());
  const [isFor, content] = parts.length === 2 ? parts : [null, parts[0]];
  const [linkingText, text] = content.includes("|")
    ? content.split("|", 2).map(s => s.trim())
    : [null, content];
  const processedContent = processInlineContent(text);
  const forContext = isFor ? norm(isFor) : null;
  return hyperHTML`<a data-link-for="${forContext}" data-xref-for="${forContext}" data-lt="${linkingText}">${processedContent}</a>`;
>>>>>>> b8f4c39a
}

function inlineCodeMatches(matched) {
  const clean = matched.slice(1, -1); // Chop ` and `
  return hyperHTML`<code>${clean}</code>`;
}

function processInlineContent(text) {
  if (inlineCodeRegExp.test(text)) {
    // We use a capture group to split, so we can process all the parts.
    return text.split(/(`[^`]+`)(?!`)/).map(part => {
      return part.startsWith("`")
        ? inlineCodeMatches(part)
        : processInlineContent(part);
    });
  }
  return document.createTextNode(text);
}

export function run(conf) {
  const abbrMap = new Map();
  document.normalize();
  if (!document.querySelector("section#conformance")) {
    // make the document informative
    document.body.classList.add("informative");
  }
  conf.normativeReferences = new InsensitiveStringSet();
  conf.informativeReferences = new InsensitiveStringSet();

  if (!conf.respecRFC2119) conf.respecRFC2119 = rfc2119Usage;

  // PRE-PROCESSING
  /** @type {NodeListOf<HTMLElement>} */
  const abbrs = document.querySelectorAll("abbr[title]");
  for (const abbr of abbrs) {
    abbrMap.set(abbr.textContent, abbr.title);
  }
  const aKeys = [...abbrMap.keys()];
  const abbrRx = aKeys.length ? `(?:\\b${aKeys.join("\\b)|(?:\\b")}\\b)` : null;

  // PROCESSING
  // Don't gather text nodes for these:
  const exclusions = ["#respec-ui", ".head", "pre"];
  const txts = getTextNodes(document.body, exclusions, {
    wsNodes: false, // we don't want nodes with just whitespace
  });
  const keywords = new RegExp(
    [
      "\\bMUST(?:\\s+NOT)?\\b",
      "\\bSHOULD(?:\\s+NOT)?\\b",
      "\\bSHALL(?:\\s+NOT)?\\b",
      "\\bMAY\\b",
      "\\b(?:NOT\\s+)?REQUIRED\\b",
      "\\b(?:NOT\\s+)?RECOMMENDED\\b",
      "\\bOPTIONAL\\b",
    ].join("|")
  );
  const rx = new RegExp(
    `(${[
      keywords.source,
      inlineIdlReference.source,
      inlineVariable.source,
      inlineCitation.source,
      inlineExpansion.source,
      inlineAnchor.source,
      inlineCodeRegExp.source,
      inlineElement.source,
      ...(abbrRx ? [abbrRx] : []),
    ].join("|")})`
  );
  for (const txt of txts) {
    const subtxt = txt.data.split(rx);
    if (subtxt.length === 1) continue;
    const df = document.createDocumentFragment();
    let matched = true;
    for (const t of subtxt) {
      matched = !matched;
      if (!matched) {
        df.append(t);
      } else if (t.startsWith("{{")) {
        const node = inlineXrefMatches(t);
        df.append(node);
      } else if (t.startsWith("[[[")) {
        const node = inlineRefMatches(t);
        df.append(node);
      } else if (t.startsWith("[[")) {
        const nodes = inlineBibrefMatches(t, txt, conf);
        df.append(...nodes);
      } else if (t.startsWith("|")) {
        const node = inlineVariableMatches(t);
        df.append(node);
      } else if (t.startsWith("[=")) {
        const node = inlineAnchorMatches(t);
        df.append(node);
      } else if (t.startsWith("`")) {
        const node = inlineCodeMatches(t);
        df.append(node);
      } else if (t.startsWith("[^")) {
        const node = inlineElementMatches(t);
        df.append(node);
      } else if (abbrMap.has(t)) {
        const node = inlineAbbrMatches(t, txt, abbrMap);
        df.append(node);
      } else if (keywords.test(t)) {
        const node = inlineRFC2119Matches(t);
        df.append(node);
      } else {
        // FAIL -- not sure that this can really happen
        throw new Error(
          `Found token '${t}' but it does not correspond to anything`
        );
      }
    }
    txt.replaceWith(df);
  }
}<|MERGE_RESOLUTION|>--- conflicted
+++ resolved
@@ -149,19 +149,6 @@
  * @param {string} matched
  */
 function inlineAnchorMatches(matched) {
-<<<<<<< HEAD
-  const parts = matched
-    .slice(2, -2) // Chop [= =]
-    .split("/", 2)
-    .map(s => s.trim());
-  const [isFor, content] = parts.length === 2 ? parts : ["", parts[0]];
-  const processedContent = processInlineContent(content);
-  const forValue = norm(isFor);
-  return hyperHTML`<a
-    data-link-for="${forValue}"
-    data-xref-for="${forValue}"
-    data-link-type="dfn">${processedContent}</a>`;
-=======
   matched = matched.slice(2, -2); // Chop [= =]
   const parts = matched.split("/", 2).map(s => s.trim());
   const [isFor, content] = parts.length === 2 ? parts : [null, parts[0]];
@@ -170,8 +157,11 @@
     : [null, content];
   const processedContent = processInlineContent(text);
   const forContext = isFor ? norm(isFor) : null;
-  return hyperHTML`<a data-link-for="${forContext}" data-xref-for="${forContext}" data-lt="${linkingText}">${processedContent}</a>`;
->>>>>>> b8f4c39a
+  return hyperHTML`<a
+    data-link-for="${forContext}"
+    data-xref-for="${forContext}"
+    data-lt="${linkingText}"
+    data-link-type="dfn">${processedContent}</a>`;
 }
 
 function inlineCodeMatches(matched) {
