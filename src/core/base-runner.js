--- conflicted
+++ resolved
@@ -1,25 +1,14 @@
 // Module core/base-runner
 // The module in charge of running the whole processing pipeline.
-<<<<<<< HEAD
-import "./include-config";
-import "./override-configuration";
-import "./respec-ready";
-import "./jquery-enhanced"; // for backward compatibility
-import { createRespecDocument } from "../respec-document";
-import { done as postProcessDone } from "./post-process";
-import { done as preProcessDone } from "./pre-process";
-import { pub } from "./pubsubhub";
-import { removeReSpec } from "./utils";
-=======
 import "./include-config.js";
 import "./override-configuration.js";
 import "./respec-ready.js";
 import "./jquery-enhanced.js"; // for backward compatibility
+import { createRespecDocument } from "../respec-document.js";
 import { done as postProcessDone } from "./post-process.js";
 import { done as preProcessDone } from "./pre-process.js";
 import { pub } from "./pubsubhub.js";
 import { removeReSpec } from "./utils.js";
->>>>>>> 3cf9db46
 
 export const name = "core/base-runner";
 const canMeasure = performance.mark && performance.measure;
